GEM
  remote: https://rubygems.org/
  specs:
    activesupport (6.0.6.1)
      concurrent-ruby (~> 1.0, >= 1.0.2)
      i18n (>= 0.7, < 2)
      minitest (~> 5.1)
      tzinfo (~> 1.1)
      zeitwerk (~> 2.2, >= 2.2.2)
    addressable (2.8.0)
      public_suffix (>= 2.0.2, < 5.0)
    coffee-script (2.4.1)
      coffee-script-source
      execjs
    coffee-script-source (1.11.1)
    colorator (1.1.0)
<<<<<<< HEAD
    commonmarker (0.23.6)
    concurrent-ruby (1.2.0)
=======
    commonmarker (0.23.7)
    concurrent-ruby (1.1.10)
>>>>>>> 18c05360
    dnsruby (1.61.9)
      simpleidn (~> 0.1)
    em-websocket (0.5.3)
      eventmachine (>= 0.12.9)
      http_parser.rb (~> 0)
    ethon (0.15.0)
      ffi (>= 1.15.0)
    eventmachine (1.2.7)
    execjs (2.8.1)
    faraday (1.10.0)
      faraday-em_http (~> 1.0)
      faraday-em_synchrony (~> 1.0)
      faraday-excon (~> 1.1)
      faraday-httpclient (~> 1.0)
      faraday-multipart (~> 1.0)
      faraday-net_http (~> 1.0)
      faraday-net_http_persistent (~> 1.0)
      faraday-patron (~> 1.0)
      faraday-rack (~> 1.0)
      faraday-retry (~> 1.0)
      ruby2_keywords (>= 0.0.4)
    faraday-em_http (1.0.0)
    faraday-em_synchrony (1.0.0)
    faraday-excon (1.1.0)
    faraday-httpclient (1.0.1)
    faraday-multipart (1.0.3)
      multipart-post (>= 1.2, < 3)
    faraday-net_http (1.0.1)
    faraday-net_http_persistent (1.2.0)
    faraday-patron (1.0.0)
    faraday-rack (1.0.0)
    faraday-retry (1.0.3)
    ffi (1.15.5)
    forwardable-extended (2.6.0)
    gemoji (3.0.1)
    github-pages (225)
      github-pages-health-check (= 1.17.9)
      jekyll (= 3.9.0)
      jekyll-avatar (= 0.7.0)
      jekyll-coffeescript (= 1.1.1)
      jekyll-commonmark-ghpages (= 0.2.0)
      jekyll-default-layout (= 0.1.4)
      jekyll-feed (= 0.15.1)
      jekyll-gist (= 1.5.0)
      jekyll-github-metadata (= 2.13.0)
      jekyll-include-cache (= 0.2.1)
      jekyll-mentions (= 1.6.0)
      jekyll-optional-front-matter (= 0.3.2)
      jekyll-paginate (= 1.1.0)
      jekyll-readme-index (= 0.3.0)
      jekyll-redirect-from (= 0.16.0)
      jekyll-relative-links (= 0.6.1)
      jekyll-remote-theme (= 0.4.3)
      jekyll-sass-converter (= 1.5.2)
      jekyll-seo-tag (= 2.8.0)
      jekyll-sitemap (= 1.4.0)
      jekyll-swiss (= 1.0.0)
      jekyll-theme-architect (= 0.2.0)
      jekyll-theme-cayman (= 0.2.0)
      jekyll-theme-dinky (= 0.2.0)
      jekyll-theme-hacker (= 0.2.0)
      jekyll-theme-leap-day (= 0.2.0)
      jekyll-theme-merlot (= 0.2.0)
      jekyll-theme-midnight (= 0.2.0)
      jekyll-theme-minimal (= 0.2.0)
      jekyll-theme-modernist (= 0.2.0)
      jekyll-theme-primer (= 0.6.0)
      jekyll-theme-slate (= 0.2.0)
      jekyll-theme-tactile (= 0.2.0)
      jekyll-theme-time-machine (= 0.2.0)
      jekyll-titles-from-headings (= 0.5.3)
      jemoji (= 0.12.0)
      kramdown (= 2.3.1)
      kramdown-parser-gfm (= 1.1.0)
      liquid (= 4.0.3)
      mercenary (~> 0.3)
      minima (= 2.5.1)
      nokogiri (>= 1.12.5, < 2.0)
      rouge (= 3.26.0)
      terminal-table (~> 1.4)
    github-pages-health-check (1.17.9)
      addressable (~> 2.3)
      dnsruby (~> 1.60)
      octokit (~> 4.0)
      public_suffix (>= 3.0, < 5.0)
      typhoeus (~> 1.3)
    html-pipeline (2.14.1)
      activesupport (>= 2)
      nokogiri (>= 1.4)
    http_parser.rb (0.8.0)
    i18n (0.9.5)
      concurrent-ruby (~> 1.0)
    jekyll (3.9.0)
      addressable (~> 2.4)
      colorator (~> 1.0)
      em-websocket (~> 0.5)
      i18n (~> 0.7)
      jekyll-sass-converter (~> 1.0)
      jekyll-watch (~> 2.0)
      kramdown (>= 1.17, < 3)
      liquid (~> 4.0)
      mercenary (~> 0.3.3)
      pathutil (~> 0.9)
      rouge (>= 1.7, < 4)
      safe_yaml (~> 1.0)
    jekyll-avatar (0.7.0)
      jekyll (>= 3.0, < 5.0)
    jekyll-coffeescript (1.1.1)
      coffee-script (~> 2.2)
      coffee-script-source (~> 1.11.1)
    jekyll-commonmark (1.4.0)
      commonmarker (~> 0.22)
    jekyll-commonmark-ghpages (0.2.0)
      commonmarker (~> 0.23.4)
      jekyll (~> 3.9.0)
      jekyll-commonmark (~> 1.4.0)
      rouge (>= 2.0, < 4.0)
    jekyll-default-layout (0.1.4)
      jekyll (~> 3.0)
    jekyll-feed (0.15.1)
      jekyll (>= 3.7, < 5.0)
    jekyll-gist (1.5.0)
      octokit (~> 4.2)
    jekyll-github-metadata (2.13.0)
      jekyll (>= 3.4, < 5.0)
      octokit (~> 4.0, != 4.4.0)
    jekyll-include-cache (0.2.1)
      jekyll (>= 3.7, < 5.0)
    jekyll-mentions (1.6.0)
      html-pipeline (~> 2.3)
      jekyll (>= 3.7, < 5.0)
    jekyll-optional-front-matter (0.3.2)
      jekyll (>= 3.0, < 5.0)
    jekyll-paginate (1.1.0)
    jekyll-readme-index (0.3.0)
      jekyll (>= 3.0, < 5.0)
    jekyll-redirect-from (0.16.0)
      jekyll (>= 3.3, < 5.0)
    jekyll-relative-links (0.6.1)
      jekyll (>= 3.3, < 5.0)
    jekyll-remote-theme (0.4.3)
      addressable (~> 2.0)
      jekyll (>= 3.5, < 5.0)
      jekyll-sass-converter (>= 1.0, <= 3.0.0, != 2.0.0)
      rubyzip (>= 1.3.0, < 3.0)
    jekyll-sass-converter (1.5.2)
      sass (~> 3.4)
    jekyll-seo-tag (2.8.0)
      jekyll (>= 3.8, < 5.0)
    jekyll-sitemap (1.4.0)
      jekyll (>= 3.7, < 5.0)
    jekyll-swiss (1.0.0)
    jekyll-theme-architect (0.2.0)
      jekyll (> 3.5, < 5.0)
      jekyll-seo-tag (~> 2.0)
    jekyll-theme-cayman (0.2.0)
      jekyll (> 3.5, < 5.0)
      jekyll-seo-tag (~> 2.0)
    jekyll-theme-dinky (0.2.0)
      jekyll (> 3.5, < 5.0)
      jekyll-seo-tag (~> 2.0)
    jekyll-theme-hacker (0.2.0)
      jekyll (> 3.5, < 5.0)
      jekyll-seo-tag (~> 2.0)
    jekyll-theme-leap-day (0.2.0)
      jekyll (> 3.5, < 5.0)
      jekyll-seo-tag (~> 2.0)
    jekyll-theme-merlot (0.2.0)
      jekyll (> 3.5, < 5.0)
      jekyll-seo-tag (~> 2.0)
    jekyll-theme-midnight (0.2.0)
      jekyll (> 3.5, < 5.0)
      jekyll-seo-tag (~> 2.0)
    jekyll-theme-minimal (0.2.0)
      jekyll (> 3.5, < 5.0)
      jekyll-seo-tag (~> 2.0)
    jekyll-theme-modernist (0.2.0)
      jekyll (> 3.5, < 5.0)
      jekyll-seo-tag (~> 2.0)
    jekyll-theme-primer (0.6.0)
      jekyll (> 3.5, < 5.0)
      jekyll-github-metadata (~> 2.9)
      jekyll-seo-tag (~> 2.0)
    jekyll-theme-slate (0.2.0)
      jekyll (> 3.5, < 5.0)
      jekyll-seo-tag (~> 2.0)
    jekyll-theme-tactile (0.2.0)
      jekyll (> 3.5, < 5.0)
      jekyll-seo-tag (~> 2.0)
    jekyll-theme-time-machine (0.2.0)
      jekyll (> 3.5, < 5.0)
      jekyll-seo-tag (~> 2.0)
    jekyll-titles-from-headings (0.5.3)
      jekyll (>= 3.3, < 5.0)
    jekyll-watch (2.2.1)
      listen (~> 3.0)
    jemoji (0.12.0)
      gemoji (~> 3.0)
      html-pipeline (~> 2.2)
      jekyll (>= 3.0, < 5.0)
    kramdown (2.3.1)
      rexml
    kramdown-parser-gfm (1.1.0)
      kramdown (~> 2.0)
    liquid (4.0.3)
    listen (3.7.1)
      rb-fsevent (~> 0.10, >= 0.10.3)
      rb-inotify (~> 0.9, >= 0.9.10)
    mercenary (0.3.6)
    mini_portile2 (2.8.0)
    minima (2.5.1)
      jekyll (>= 3.5, < 5.0)
      jekyll-feed (~> 0.9)
      jekyll-seo-tag (~> 2.1)
    minitest (5.17.0)
    multipart-post (2.1.1)
    nokogiri (1.13.10)
      mini_portile2 (~> 2.8.0)
      racc (~> 1.4)
    octokit (4.22.0)
      faraday (>= 0.9)
      sawyer (~> 0.8.0, >= 0.5.3)
    pathutil (0.16.2)
      forwardable-extended (~> 2.6)
    public_suffix (4.0.7)
    racc (1.6.1)
    rb-fsevent (0.11.1)
    rb-inotify (0.10.1)
      ffi (~> 1.0)
    rexml (3.2.5)
    rouge (3.26.0)
    ruby2_keywords (0.0.5)
    rubyzip (2.3.2)
    safe_yaml (1.0.5)
    sass (3.7.4)
      sass-listen (~> 4.0.0)
    sass-listen (4.0.0)
      rb-fsevent (~> 0.9, >= 0.9.4)
      rb-inotify (~> 0.9, >= 0.9.7)
    sawyer (0.8.2)
      addressable (>= 2.3.5)
      faraday (> 0.8, < 2.0)
    simpleidn (0.2.1)
      unf (~> 0.1.4)
    terminal-table (1.8.0)
      unicode-display_width (~> 1.1, >= 1.1.1)
    thread_safe (0.3.6)
    typhoeus (1.4.0)
      ethon (>= 0.9.0)
    tzinfo (1.2.11)
      thread_safe (~> 0.1)
    unf (0.1.4)
      unf_ext
    unf_ext (0.0.8.1)
    unicode-display_width (1.8.0)
    zeitwerk (2.6.6)

PLATFORMS
  ruby

DEPENDENCIES
  github-pages
  jekyll
  jekyll-feed
  tzinfo-data

BUNDLED WITH
   1.17.2<|MERGE_RESOLUTION|>--- conflicted
+++ resolved
@@ -14,13 +14,8 @@
       execjs
     coffee-script-source (1.11.1)
     colorator (1.1.0)
-<<<<<<< HEAD
-    commonmarker (0.23.6)
-    concurrent-ruby (1.2.0)
-=======
     commonmarker (0.23.7)
     concurrent-ruby (1.1.10)
->>>>>>> 18c05360
     dnsruby (1.61.9)
       simpleidn (~> 0.1)
     em-websocket (0.5.3)
