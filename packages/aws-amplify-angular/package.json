--- conflicted
+++ resolved
@@ -29,10 +29,6 @@
     "@angular/forms": "^6.0.3",
     "@angular/platform-browser": "^5.2.9",
     "@angular/platform-browser-dynamic": "^5.2.9",
-<<<<<<< HEAD
-=======
-    "@aws-amplify/ui": "^1.0.9",
->>>>>>> 902bb5b7
     "@types/jest": "^23.1.5",
     "@types/node": "^9.4.6",
     "@types/paho-mqtt": "^1.0.3",
