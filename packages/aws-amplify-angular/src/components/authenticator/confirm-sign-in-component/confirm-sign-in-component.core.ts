--- conflicted
+++ resolved
@@ -19,20 +19,10 @@
 
 const template = `
 <div class="amplify-container" *ngIf="_show">
-<<<<<<< HEAD
   <div class="amplify-form-container" data-test="confirm-sign-in-section">
     <div class="amplify-form-body" data-test="confirm-sign-in-body-section">
-    <div
-      class="amplify-form-header"
-      data-test="confirm-sign-in-header-section"
-      >{{ this.amplifyService.i18n().get('Confirm Sign in') }}</div>
-      <div class="amplify-form-row">
-=======
-  <div class="amplify-form-container">
-    <div class="amplify-form-body">
-    <div class="amplify-form-header">{{ this.amplifyService.i18n().get('Confirm Sign in') }}</div>
+    <div class="amplify-form-header" data-test="confirm-sign-in-header-section">{{ this.amplifyService.i18n().get('Confirm Sign in') }}</div>
       <div class="amplify-form-row" *ngIf="!shouldHide('SignIn')">
->>>>>>> db55ff3d
         <label class="amplify-input-label" for="code">
           {{ this.amplifyService.i18n().get('Confirmation Code *') }}
         </label>
