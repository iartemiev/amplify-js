// tslint:disable
/*
 * Copyright 2017-2018 Amazon.com, Inc. or its affiliates. All Rights Reserved.
 *
 * Licensed under the Apache License, Version 2.0 (the "License"). You may not use this file except in compliance with
 * the License. A copy of the License is located at
 *
 *     http://aws.amazon.com/apache2.0/
 *
 * or in the "license" file accompanying this file. This file is distributed on an "AS IS" BASIS, WITHOUT WARRANTIES OR
 * CONDITIONS OF ANY KIND, either express or implied. See the License for the specific language governing permissions
 * and limitations under the License.
 */
// tslint:enable

import { Component, Input, ViewEncapsulation, OnInit } from '@angular/core';
import { AmplifyService, AuthState } from '../../../providers';

const template = `
  <div class="amplify-authenticator">
    <amplify-auth-sign-in-core
      *ngIf="!shouldHide('SignIn')"
      [authState]="authState"
<<<<<<< HEAD
      [usernameAttributes]="_usernameAttributes"
=======
      [hide]="hide"
>>>>>>> af03407d
    ></amplify-auth-sign-in-core>

    <amplify-auth-sign-up-core
      *ngIf="!shouldHide('SignUp')"
      [authState]="authState"
      [signUpConfig]="_signUpConfig"
<<<<<<< HEAD
      [usernameAttributes]="_usernameAttributes"
=======
      [hide]="hide"
>>>>>>> af03407d
    ></amplify-auth-sign-up-core>

    <amplify-auth-confirm-sign-up-core
      *ngIf="!shouldHide('ConfirmSignUp')"
      [authState]="authState"
<<<<<<< HEAD
      [usernameAttributes]="_usernameAttributes"
=======
      [hide]="hide"
>>>>>>> af03407d
    ></amplify-auth-confirm-sign-up-core>

    <amplify-auth-confirm-sign-in-core
      *ngIf="!shouldHide('ConfirmSignIn')"
      [authState]="authState"
      [hide]="hide"
    ></amplify-auth-confirm-sign-in-core>

    <amplify-auth-forgot-password-core
<<<<<<< HEAD
    *ngIf="!shouldHide('ForgotPassword')"
    [authState]="authState"
    [usernameAttributes]="_usernameAttributes"
=======
      *ngIf="!shouldHide('ForgotPassword')"
      [authState]="authState"
      [hide]="hide"
>>>>>>> af03407d
    ></amplify-auth-forgot-password-core>

    <amplify-auth-greetings-core
    *ngIf="!shouldHide('Greetings')"
    [authState]="authState"
    [usernameAttributes]="_usernameAttributes"
    ></amplify-auth-greetings-core>

     <amplify-auth-require-new-password-core
      *ngIf="!shouldHide('RequireNewPassword')"
      [authState]="authState"
      [hide]="hide"
    ></amplify-auth-require-new-password-core>
  </div>
`;

@Component({
  selector: 'amplify-authenticator-core',
  template
})
export class AuthenticatorComponentCore implements OnInit {
  authState: AuthState = {
    state: 'loading',
    user: null
  };
  _signUpConfig: any = {};
  _usernameAttributes: string = 'username';

  constructor(protected amplifyService: AmplifyService) {
    this.subscribe();
  }

  ngOnInit() {
    if (!this.amplifyService.auth()){
      throw new Error('Auth module not registered on AmplifyService provider');
    } else {
      const loadStatus = this.amplifyService.auth().currentAuthenticatedUser()
      .then((user) => {
        if (this.authState.state === 'loading' && user) {
          this.amplifyService.setAuthState({ state: 'signedIn', user });
        }
      })
      .catch((e) => {
        if (this.authState.state === 'loading') {
          this.amplifyService.setAuthState({ state: 'signIn', user: null });
        }
      });  
    }
  }

  @Input()
  hide: string[] = [];

  @Input()
  set data(data: any) {
    if (data.signUpConfig) {
      this._signUpConfig = data.signUpConfig;
    }
    if (data.hide) {
      this.hide = data.hide;
    }

    this._usernameAttributes = data.usernameAttributes || this._usernameAttributes || 'username';
  }

  @Input()
  set signUpConfig(signUpConfig: any) {
    this._signUpConfig = signUpConfig;
  }

  @Input()
  set usernameAttributes(usernameAttributes: string) {
    this._usernameAttributes = usernameAttributes || 'username';
  }

  subscribe() {
    this.amplifyService.authStateChange$
    .subscribe(
      state => {
        this.authState = state;
      },
      () => {
        this.authState = {
          'state': 'signIn',
          'user': null
        };
      });
  }

  shouldHide(comp) {
    return this.hide.filter(item => item === comp)
      .length > 0;
  }
}<|MERGE_RESOLUTION|>--- conflicted
+++ resolved
@@ -21,32 +21,23 @@
     <amplify-auth-sign-in-core
       *ngIf="!shouldHide('SignIn')"
       [authState]="authState"
-<<<<<<< HEAD
       [usernameAttributes]="_usernameAttributes"
-=======
       [hide]="hide"
->>>>>>> af03407d
     ></amplify-auth-sign-in-core>
 
     <amplify-auth-sign-up-core
       *ngIf="!shouldHide('SignUp')"
       [authState]="authState"
       [signUpConfig]="_signUpConfig"
-<<<<<<< HEAD
       [usernameAttributes]="_usernameAttributes"
-=======
       [hide]="hide"
->>>>>>> af03407d
     ></amplify-auth-sign-up-core>
 
     <amplify-auth-confirm-sign-up-core
       *ngIf="!shouldHide('ConfirmSignUp')"
       [authState]="authState"
-<<<<<<< HEAD
       [usernameAttributes]="_usernameAttributes"
-=======
       [hide]="hide"
->>>>>>> af03407d
     ></amplify-auth-confirm-sign-up-core>
 
     <amplify-auth-confirm-sign-in-core
@@ -56,15 +47,10 @@
     ></amplify-auth-confirm-sign-in-core>
 
     <amplify-auth-forgot-password-core
-<<<<<<< HEAD
-    *ngIf="!shouldHide('ForgotPassword')"
-    [authState]="authState"
-    [usernameAttributes]="_usernameAttributes"
-=======
       *ngIf="!shouldHide('ForgotPassword')"
       [authState]="authState"
+      [usernameAttributes]="_usernameAttributes"
       [hide]="hide"
->>>>>>> af03407d
     ></amplify-auth-forgot-password-core>
 
     <amplify-auth-greetings-core
