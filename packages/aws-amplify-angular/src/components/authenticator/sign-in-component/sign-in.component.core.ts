--- conflicted
+++ resolved
@@ -64,15 +64,9 @@
         </div>
         <div class="amplify-form-cell-left">
           <div class="amplify-form-signup">
-<<<<<<< HEAD
-            {{ this.amplifyService.i18n().get('No account?') }} 
-            <a class="amplify-form-link" (click)="onSignUp()">
-            {{ this.amplifyService.i18n().get('Create account') }}
-=======
             {{ this.amplifyService.i18n().get('No account?') }}
             <a class="amplify-form-link" (click)="onSignUp()">
               {{ this.amplifyService.i18n().get('Create account') }}
->>>>>>> 3790bc07
             </a>
           </div>
         </div>
