--- conflicted
+++ resolved
@@ -15,18 +15,6 @@
 					</div>
 				</div>
 			</div>
-<<<<<<< HEAD
-		</div>
-		<div class="amplify-form-row">
-		    <input #inputValue
-		    	type='text'
-		        class="amplify-form-input"
-		        placeholder="Message"
-		        [value]="inputText"
-		        (keyup.enter)="onSubmit(inputValue.value)"
-		        (change)="onInputChange($event.target.value)">
-		    <button class="amplify-form-button" (click)="onSubmit(inputValue.value)">Send</button>
-=======
 			<div class="amplify-interactions-actions">
 				<input #inputValue
 					type='text'
@@ -38,7 +26,6 @@
 
 				<button class="amplify-interactions-button" (click)="onSubmit(inputValue.value)"></button>
 			</div>
->>>>>>> a5e79e12
 		</div>
 	</div>
 </div>
