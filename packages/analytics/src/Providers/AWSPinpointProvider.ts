--- conflicted
+++ resolved
@@ -43,13 +43,8 @@
 const FLUSH_INTERVAL = 5*1000; // 5s
 const RESEND_LIMIT = 5;
 
-<<<<<<< HEAD
-// params: { event: {name: , .... }, timeStamp, config, resendLimit }
-export default class AWSPinpointProvider implements AnalyticsProvider {
-=======
 // params: { event: {name: , .... }, timeStamp, config, resendLimits }
 export class AWSPinpointProvider implements AnalyticsProvider {
->>>>>>> f25d4c29
     static category = 'Analytics';
     static providerName = 'AWSPinpoint';
 
