{
  "name": "@aws-amplify/analytics",
<<<<<<< HEAD
  "version": "1.0.9-beta.0",
=======
  "version": "1.2.1-unstable.0",
>>>>>>> a22d1f90
  "description": "Analytics category of aws-amplify",
  "main": "./lib/index.js",
  "module": "./lib/index.js",
  "typings": "./lib/index.d.ts",
  "publishConfig": {
    "access": "public"
  },
  "scripts": {
    "test": "tslint 'src/**/*.ts' && jest --coverage",
    "build-with-test": "npm run clean && npm test && tsc && webpack",
    "build": "npm run clean && tsc && webpack",
    "clean": "rimraf lib lib-esm dist",
    "format": "tsfmt --useTsfmt tsfmt.json -r src/**/*.ts",
    "lint": "tslint 'src/**/*.ts'"
  },
  "react-native": {
    "./lib/trackers": "./lib/trackers/reactnative.js"
  },
  "repository": {
    "type": "git",
    "url": "git+https://github.com/aws/aws-amplify.git"
  },
  "author": "Amazon Web Services",
  "license": "Apache-2.0",
  "bugs": {
    "url": "https://github.com/aws/aws-amplify/issues"
  },
  "homepage": "https://github.com/aws/aws-amplify#readme",
  "devDependencies": {
    "@types/jest": "^20.0.8",
    "@types/node": "^8.10.15",
    "awesome-typescript-loader": "^3.2.2",
    "babel-loader": "^7.1.2",
    "babel-preset-es2015": "^6.24.1",
    "babel-preset-react": "^6.24.1",
    "babel-preset-stage-2": "^6.24.1",
    "compression-webpack-plugin": "^1.1.3",
    "find": "^0.2.7",
    "jest": "^22.4.3",
    "json-loader": "^0.5.7",
    "prepend-file": "^1.3.1",
    "prettier": "^1.7.4",
    "rimraf": "^2.6.2",
    "source-map-loader": "^0.2.1",
    "ts-jest": "^22.0.0",
    "tslint": "^5.7.0",
    "tslint-config-airbnb": "^5.8.0",
    "typescript-formatter": "^6.0.0",
    "uglifyjs-webpack-plugin": "^0.4.6",
    "webpack": "^3.5.5"
  },
  "dependencies": {
<<<<<<< HEAD
    "@aws-amplify/cache": "^1.0.9-beta.0",
    "@aws-amplify/core": "^1.0.9-beta.0",
=======
    "@aws-amplify/cache": "^1.0.13-unstable.0",
    "@aws-amplify/core": "^1.0.13-unstable.0",
>>>>>>> a22d1f90
    "aws-sdk": "^2.312.0",
    "uuid": "^3.2.1"
  },
  "jest": {
    "transform": {
      "^.+\\.(js|jsx|ts|tsx)$": "<rootDir>../../node_modules/ts-jest/preprocessor.js"
    },
    "testRegex": "(/__tests__/.*|\\.(test|spec))\\.(tsx?|jsx?)$",
    "moduleFileExtensions": [
      "ts",
      "tsx",
      "js",
      "json",
      "jsx"
    ],
    "testEnvironment": "jsdom",
    "testURL": "http://localhost/",
    "mapCoverage": true,
    "coverageThreshold": {
      "global": {
        "branches": 0,
        "functions": 0,
        "lines": 0,
        "statements": 0
      }
    },
    "coveragePathIgnorePatterns": [
      "/node_modules/"
    ]
  }
}<|MERGE_RESOLUTION|>--- conflicted
+++ resolved
@@ -1,10 +1,6 @@
 {
   "name": "@aws-amplify/analytics",
-<<<<<<< HEAD
-  "version": "1.0.9-beta.0",
-=======
   "version": "1.2.1-unstable.0",
->>>>>>> a22d1f90
   "description": "Analytics category of aws-amplify",
   "main": "./lib/index.js",
   "module": "./lib/index.js",
@@ -57,13 +53,8 @@
     "webpack": "^3.5.5"
   },
   "dependencies": {
-<<<<<<< HEAD
-    "@aws-amplify/cache": "^1.0.9-beta.0",
-    "@aws-amplify/core": "^1.0.9-beta.0",
-=======
     "@aws-amplify/cache": "^1.0.13-unstable.0",
     "@aws-amplify/core": "^1.0.13-unstable.0",
->>>>>>> a22d1f90
     "aws-sdk": "^2.312.0",
     "uuid": "^3.2.1"
   },
