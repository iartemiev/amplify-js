{
  "name": "@aws-amplify/analytics",
<<<<<<< HEAD
  "version": "1.1.1",
=======
  "version": "1.1.2-unstable.0",
>>>>>>> ddb0ee83
  "description": "Analytics category of aws-amplify",
  "main": "./lib/index.js",
  "module": "./lib/index.js",
  "typings": "./lib/index.d.ts",
  "publishConfig": {
    "access": "public"
  },
  "scripts": {
    "test": "tslint 'src/**/*.ts' && jest --coverage",
    "build-with-test": "npm run clean && npm test && tsc && webpack",
    "build": "npm run clean && tsc && webpack",
    "clean": "rimraf lib lib-esm dist",
    "format": "tsfmt --useTsfmt tsfmt.json -r src/**/*.ts",
    "lint": "tslint 'src/**/*.ts'"
  },
  "react-native": {
    "./lib/trackers": "./lib/trackers/reactnative.js"
  },
  "repository": {
    "type": "git",
    "url": "git+https://github.com/aws/aws-amplify.git"
  },
  "author": "Amazon Web Services",
  "license": "Apache-2.0",
  "bugs": {
    "url": "https://github.com/aws/aws-amplify/issues"
  },
  "homepage": "https://github.com/aws/aws-amplify#readme",
  "devDependencies": {
    "@types/jest": "^20.0.8",
    "@types/node": "^8.10.15",
    "awesome-typescript-loader": "^3.2.2",
    "babel-loader": "^7.1.2",
    "babel-preset-es2015": "^6.24.1",
    "babel-preset-react": "^6.24.1",
    "babel-preset-stage-2": "^6.24.1",
    "compression-webpack-plugin": "^1.1.3",
    "find": "^0.2.7",
    "jest": "^22.4.3",
    "json-loader": "^0.5.7",
    "prepend-file": "^1.3.1",
    "prettier": "^1.7.4",
    "rimraf": "^2.6.2",
    "source-map-loader": "^0.2.1",
    "ts-jest": "^22.0.0",
    "tslint": "^5.7.0",
    "tslint-config-airbnb": "^5.8.0",
    "typescript-formatter": "^6.0.0",
    "uglifyjs-webpack-plugin": "^0.4.6",
    "webpack": "^3.5.5"
  },
  "dependencies": {
<<<<<<< HEAD
    "@aws-amplify/cache": "^1.0.11",
    "@aws-amplify/core": "^1.0.11",
=======
    "@aws-amplify/cache": "^1.0.12-unstable.0",
    "@aws-amplify/core": "^1.0.12-unstable.0",
>>>>>>> ddb0ee83
    "aws-sdk": "^2.312.0",
    "uuid": "^3.2.1"
  },
  "jest": {
    "transform": {
      "^.+\\.(js|jsx|ts|tsx)$": "<rootDir>../../node_modules/ts-jest/preprocessor.js"
    },
    "testRegex": "(/__tests__/.*|\\.(test|spec))\\.(tsx?|jsx?)$",
    "moduleFileExtensions": [
      "ts",
      "tsx",
      "js",
      "json",
      "jsx"
    ],
    "testEnvironment": "jsdom",
    "testURL": "http://localhost/",
    "mapCoverage": true,
    "coverageThreshold": {
      "global": {
        "branches": 0,
        "functions": 0,
        "lines": 0,
        "statements": 0
      }
    },
    "coveragePathIgnorePatterns": [
      "/node_modules/"
    ]
  }
}<|MERGE_RESOLUTION|>--- conflicted
+++ resolved
@@ -1,10 +1,6 @@
 {
   "name": "@aws-amplify/analytics",
-<<<<<<< HEAD
-  "version": "1.1.1",
-=======
   "version": "1.1.2-unstable.0",
->>>>>>> ddb0ee83
   "description": "Analytics category of aws-amplify",
   "main": "./lib/index.js",
   "module": "./lib/index.js",
@@ -57,13 +53,8 @@
     "webpack": "^3.5.5"
   },
   "dependencies": {
-<<<<<<< HEAD
-    "@aws-amplify/cache": "^1.0.11",
-    "@aws-amplify/core": "^1.0.11",
-=======
     "@aws-amplify/cache": "^1.0.12-unstable.0",
     "@aws-amplify/core": "^1.0.12-unstable.0",
->>>>>>> ddb0ee83
     "aws-sdk": "^2.312.0",
     "uuid": "^3.2.1"
   },
