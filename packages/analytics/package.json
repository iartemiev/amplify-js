{
  "name": "@aws-amplify/analytics",
  "version": "1.0.3",
  "description": "Analytics category of aws-amplify",
  "main": "./lib/index.js",
  "module": "./lib/index.js",
  "typings": "./lib/index.d.ts",
  "publishConfig": {
    "access": "public"
  },
  "scripts": {
    "test": "tslint 'src/**/*.ts' && jest --coverage",
    "build-with-test": "npm run clean && npm test && tsc && webpack",
    "build": "npm run clean && tsc && webpack",
    "clean": "rimraf lib lib-esm dist",
    "format": "tsfmt --useTsfmt tsfmt.json -r src/**/*.ts",
    "lint": "tslint 'src/**/*.ts'"
  },
  "react-native": {
    "./lib/trackers": "./lib/trackers/reactnative.js"
  },
  "repository": {
    "type": "git",
    "url": "git+https://github.com/aws/aws-amplify.git"
  },
  "author": "Amazon Web Services",
  "license": "Apache-2.0",
  "bugs": {
    "url": "https://github.com/aws/aws-amplify/issues"
  },
  "homepage": "https://github.com/aws/aws-amplify#readme",
  "devDependencies": {
    "@types/jest": "^20.0.8",
    "@types/node": "^8.10.15",
    "awesome-typescript-loader": "^3.2.2",
    "babel-loader": "^7.1.2",
    "babel-preset-es2015": "^6.24.1",
    "babel-preset-react": "^6.24.1",
    "babel-preset-stage-2": "^6.24.1",
    "compression-webpack-plugin": "^1.1.3",
    "find": "^0.2.7",
    "jest": "^22.4.3",
    "json-loader": "^0.5.7",
    "prepend-file": "^1.3.1",
    "prettier": "^1.7.4",
    "rimraf": "^2.6.2",
    "source-map-loader": "^0.2.1",
    "ts-jest": "^22.0.0",
    "tslint": "^5.7.0",
    "tslint-config-airbnb": "^5.8.0",
    "typescript-formatter": "^6.0.0",
    "uglifyjs-webpack-plugin": "^0.4.6",
    "webpack": "^3.5.5"
  },
  "dependencies": {
<<<<<<< HEAD
    "@aws-amplify/cache": "^1.0.2",
    "@aws-amplify/core": "^1.0.2",
    "dom-utils": "0.9.0",
=======
    "@aws-amplify/cache": "^1.0.3",
    "@aws-amplify/core": "^1.0.3",
>>>>>>> 557071b5
    "aws-sdk": "2.198.0",
    "uuid": "^3.2.1"
  },
  "jest": {
    "transform": {
      "^.+\\.(js|jsx|ts|tsx)$": "<rootDir>../../node_modules/ts-jest/preprocessor.js"
    },
    "testRegex": "(/__tests__/.*|\\.(test|spec))\\.(tsx?|jsx?)$",
    "moduleFileExtensions": [
      "ts",
      "tsx",
      "js",
      "json",
      "jsx"
    ],
    "testEnvironment": "jsdom",
    "mapCoverage": true,
    "coverageThreshold": {
      "global": {
        "branches": 0,
        "functions": 0,
        "lines": 0,
        "statements": 0
      }
    },
    "coveragePathIgnorePatterns": [
      "/node_modules/"
    ]
  }
}<|MERGE_RESOLUTION|>--- conflicted
+++ resolved
@@ -53,14 +53,9 @@
     "webpack": "^3.5.5"
   },
   "dependencies": {
-<<<<<<< HEAD
-    "@aws-amplify/cache": "^1.0.2",
-    "@aws-amplify/core": "^1.0.2",
     "dom-utils": "0.9.0",
-=======
     "@aws-amplify/cache": "^1.0.3",
     "@aws-amplify/core": "^1.0.3",
->>>>>>> 557071b5
     "aws-sdk": "2.198.0",
     "uuid": "^3.2.1"
   },
