{
  "name": "@aws-amplify/api-rest",
  "version": "3.2.0",
  "description": "Api-rest category of aws-amplify",
  "main": "./lib/index.js",
  "module": "./lib-esm/index.js",
  "typings": "./lib-esm/index.d.ts",
  "react-native": {
    "./lib/index": "./lib-esm/index.js"
  },
  "sideEffects": [
    "./lib/RestAPI.js",
    "./lib-esm/RestAPI.js"
  ],
  "publishConfig": {
    "access": "public"
  },
  "scripts": {
    "test": "npm run lint && jest --coverage",
    "test:size": "size-limit",
    "build-with-test": "npm test && npm run build",
    "build:cjs": "node ./build es5 && webpack && webpack --config ./webpack.config.dev.js",
    "build:esm": "node ./build es6",
    "build:cjs:watch": "node ./build es5 --watch",
    "build:esm:watch": "node ./build es6 --watch",
    "build": "npm run clean && npm run build:esm && npm run build:cjs",
    "clean": "npm run clean:size && rimraf lib-esm lib dist",
    "clean:size": "rimraf dual-publish-tmp tmp*",
    "format": "echo \"Not implemented\"",
    "lint": "tslint 'src/**/*.ts' && npm run ts-coverage",
    "ts-coverage": "typescript-coverage-report -p ./tsconfig.build.json -t 65.41"
  },
  "repository": {
    "type": "git",
    "url": "https://github.com/aws-amplify/amplify-js.git"
  },
  "author": "Amazon Web Services",
  "license": "Apache-2.0",
  "bugs": {
    "url": "https://github.com/aws/aws-amplify/issues"
  },
  "homepage": "https://aws-amplify.github.io/",
  "files": [
    "lib",
    "lib-esm",
    "src"
  ],
  "dependencies": {
    "@aws-amplify/core": "5.4.0",
    "axios": "0.26.0",
    "tslib": "^1.8.0"
  },
  "size-limit": [
    {
      "name": "API (rest client)",
      "path": "./lib-esm/index.js",
      "import": "{ Amplify, RestAPI }",
<<<<<<< HEAD
      "limit": "31 kB"
=======
      "limit": "29.75 kB"
>>>>>>> 15353e0f
    }
  ],
  "jest": {
    "globals": {
      "ts-jest": {
        "diagnostics": false,
        "tsConfig": {
          "lib": [
            "es5",
            "es2015",
            "dom",
            "esnext.asynciterable",
            "es2017.object"
          ],
          "allowJs": true
        }
      }
    },
    "transform": {
      "^.+\\.(js|jsx|ts|tsx)$": "ts-jest"
    },
    "testRegex": "(/__tests__/.*|\\.(test|spec))\\.(tsx?|jsx?)$",
    "moduleFileExtensions": [
      "ts",
      "tsx",
      "js",
      "json",
      "jsx"
    ],
    "testEnvironment": "jsdom",
    "testURL": "http://localhost/",
    "coverageThreshold": {
      "global": {
        "branches": 0,
        "functions": 0,
        "lines": 0,
        "statements": 0
      }
    },
    "coveragePathIgnorePatterns": [
      "/node_modules/",
      "dist",
      "lib",
      "lib-esm"
    ]
  }
}<|MERGE_RESOLUTION|>--- conflicted
+++ resolved
@@ -55,11 +55,7 @@
       "name": "API (rest client)",
       "path": "./lib-esm/index.js",
       "import": "{ Amplify, RestAPI }",
-<<<<<<< HEAD
       "limit": "31 kB"
-=======
-      "limit": "29.75 kB"
->>>>>>> 15353e0f
     }
   ],
   "jest": {
