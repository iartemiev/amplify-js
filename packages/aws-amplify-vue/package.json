--- conflicted
+++ resolved
@@ -1,10 +1,6 @@
 {
   "name": "aws-amplify-vue",
-<<<<<<< HEAD
   "version": "0.2.0",
-=======
-  "version": "0.1.8",
->>>>>>> 8a8da543
   "license": "Apache-2.0",
   "private": false,
   "author": "Amazon Web Services",
