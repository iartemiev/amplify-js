--- conflicted
+++ resolved
@@ -14,32 +14,14 @@
 
 export * from './Providers';
 
-export { PubSub };
-
-<<<<<<< HEAD
-/**
- * @deprecated use named import
- */
-export default PubSub;
-=======
 enum CONTROL_MSG {
 	CONNECTION_CLOSED = 'Connection closed',
 	TIMEOUT_DISCONNECT = 'Timeout disconnect',
 }
 
-let _instance: PubSubClass = null;
+export { PubSub, CONTROL_MSG };
 
-if (!_instance) {
-	logger.debug('Create PubSub Instance');
-	_instance = new PubSubClass(null);
-}
-
-const PubSub = _instance;
-Amplify.register(PubSub);
-
-export default PubSub;
-
-export * from './Providers/AWSIotProvider';
-
-export { PubSubClass, CONTROL_MSG };
->>>>>>> 0ddb6af3
+/**
+ * @deprecated use named import
+ */
+export default PubSub;