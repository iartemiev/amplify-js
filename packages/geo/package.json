{
	"name": "@aws-amplify/geo",
<<<<<<< HEAD
	"version": "2.0.34",
=======
	"version": "2.0.35",
>>>>>>> ae5f9744
	"description": "Geo category for aws-amplify",
	"main": "./lib/index.js",
	"module": "./lib-esm/index.js",
	"typings": "./lib-esm/index.d.ts",
	"react-native": {
		"./lib/index": "./lib-esm/index.js"
	},
	"publishConfig": {
		"access": "public"
	},
	"sideEffects": [
		"./lib/geo/geo.js",
		"./lib-esm/geo/geo.js"
	],
	"scripts": {
		"test": "yarn run lint && jest -w 1 --coverage",
		"test:size": "size-limit",
		"build-with-test": "yarn test && yarn run build",
		"build:cjs": "node ./build es5 && webpack && webpack --config ./webpack.config.dev.js",
		"build:esm": "node ./build es6",
		"build:cjs:watch": "node ./build es5 --watch",
		"build:esm:watch": "rimraf lib-esm && node ./build es6 --watch",
		"build": "yarn clean && yarn build:esm && yarn run build:cjs",
		"clean": "npm run clean:size && rimraf lib-esm lib dist",
		"clean:size": "rimraf dual-publish-tmp tmp*",
		"format": "echo \"Not implemented\"",
		"lint": "tslint '{__tests__,src}/**/*.ts' && npm run ts-coverage",
		"ts-coverage": "typescript-coverage-report -p ./tsconfig.build.json -t 86.56"
	},
	"repository": {
		"type": "git",
		"url": "https://github.com/aws-amplify/amplify-js.git"
	},
	"author": "Amazon Web Services",
	"license": "Apache-2.0",
	"bugs": {
		"url": "https://github.com/aws/aws-amplify/issues"
	},
	"homepage": "https://aws-amplify.github.io/",
	"files": [
		"lib",
		"lib-esm",
		"src"
	],
	"dependencies": {
		"@aws-amplify/core": "5.4.0",
<<<<<<< HEAD
		"@aws-sdk/client-location": "3.186.1",
=======
		"@aws-sdk/client-location": "3.186.2",
>>>>>>> ae5f9744
		"@turf/boolean-clockwise": "6.5.0",
		"camelcase-keys": "6.2.2",
		"tslib": "^1.8.0"
	},
	"size-limit": [
		{
			"name": "Geo (top-level class)",
			"path": "./lib-esm/index.js",
			"import": "{ Amplify, Geo }",
			"limit": "50.5 kB"
		}
	],
	"jest": {
		"globals": {
			"ts-jest": {
				"diagnostics": true,
				"tsConfig": {
					"lib": [
						"es5",
						"es2015",
						"dom",
						"esnext.asynciterable",
						"es2019.object"
					],
					"allowJs": true,
					"esModuleInterop": true,
					"downlevelIteration": true
				}
			}
		},
		"transform": {
			"^.+\\.(js|jsx|ts|tsx)$": "ts-jest"
		},
		"testRegex": "(/__tests__/.*|\\.(test|spec))\\.(tsx?|jsx?)$",
		"testPathIgnorePatterns": [
			"__tests__/model.ts",
			"__tests__/schema.ts",
			"__tests__/helpers.ts",
			"__tests__/testData.ts",
			"__tests__/testUtils.ts"
		],
		"moduleFileExtensions": [
			"ts",
			"tsx",
			"js",
			"json",
			"jsx"
		],
		"testEnvironment": "jsdom",
		"testURL": "http://localhost/",
		"coverageThreshold": {
			"global": {
				"branches": 0,
				"functions": 0,
				"lines": 0,
				"statements": 0
			}
		},
		"coveragePathIgnorePatterns": [
			"/node_modules/",
			"dist",
			"lib",
			"lib-esm"
		]
	}
}<|MERGE_RESOLUTION|>--- conflicted
+++ resolved
@@ -1,10 +1,6 @@
 {
 	"name": "@aws-amplify/geo",
-<<<<<<< HEAD
-	"version": "2.0.34",
-=======
 	"version": "2.0.35",
->>>>>>> ae5f9744
 	"description": "Geo category for aws-amplify",
 	"main": "./lib/index.js",
 	"module": "./lib-esm/index.js",
@@ -51,11 +47,7 @@
 	],
 	"dependencies": {
 		"@aws-amplify/core": "5.4.0",
-<<<<<<< HEAD
-		"@aws-sdk/client-location": "3.186.1",
-=======
 		"@aws-sdk/client-location": "3.186.2",
->>>>>>> ae5f9744
 		"@turf/boolean-clockwise": "6.5.0",
 		"camelcase-keys": "6.2.2",
 		"tslib": "^1.8.0"
