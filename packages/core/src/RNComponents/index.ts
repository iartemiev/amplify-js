// Copyright Amazon.com, Inc. or its affiliates. All Rights Reserved.
// SPDX-License-Identifier: Apache-2.0

<<<<<<< HEAD
import { browserOrNode } from '../Util/JS';
import { getDefaultStorageWithFallback } from '../storage/utils';
=======
import { isBrowser } from '../Util/JS';
import { StorageHelper } from '../StorageHelper';
>>>>>>> 0e5556d4

export const Linking = {};
export const AppState = {
	addEventListener: (action: any, handler: any) => undefined,
	currentState: 'active',
};

// if not in react native, just use local storage
<<<<<<< HEAD
export const AsyncStorage = browserOrNode().isBrowser
	? getDefaultStorageWithFallback()
=======
export const AsyncStorage = isBrowser()
	? new StorageHelper().getStorage()
>>>>>>> 0e5556d4
	: undefined;<|MERGE_RESOLUTION|>--- conflicted
+++ resolved
@@ -1,13 +1,8 @@
 // Copyright Amazon.com, Inc. or its affiliates. All Rights Reserved.
 // SPDX-License-Identifier: Apache-2.0
 
-<<<<<<< HEAD
-import { browserOrNode } from '../Util/JS';
 import { getDefaultStorageWithFallback } from '../storage/utils';
-=======
 import { isBrowser } from '../Util/JS';
-import { StorageHelper } from '../StorageHelper';
->>>>>>> 0e5556d4
 
 export const Linking = {};
 export const AppState = {
@@ -16,11 +11,6 @@
 };
 
 // if not in react native, just use local storage
-<<<<<<< HEAD
-export const AsyncStorage = browserOrNode().isBrowser
+export const AsyncStorage = isBrowser()
 	? getDefaultStorageWithFallback()
-=======
-export const AsyncStorage = isBrowser()
-	? new StorageHelper().getStorage()
->>>>>>> 0e5556d4
 	: undefined;