{
	"name": "@aws-amplify/core",
	"version": "5.3.0",
	"description": "Core category of aws-amplify",
	"main": "./lib/index.js",
	"module": "./lib-esm/index.js",
	"typings": "./lib-esm/index.d.ts",
	"publishConfig": {
		"access": "public"
	},
	"sideEffects": [
		"./lib/I18n/index.js",
		"./lib/Credentials.js",
		"./lib-esm/I18n/index.js",
		"./lib-esm/Credentials.js"
	],
	"scripts": {
		"test": "npm run lint && jest -w 1 --coverage",
		"test:size": "size-limit",
		"build-with-test": "npm test && npm run build",
		"build:cjs": "rimraf lib && tsc -m commonjs --outDir lib && webpack && webpack --config ./webpack.config.dev.js",
		"build:esm": "rimraf lib-esm && tsc -m esnext --outDir lib-esm",
		"build:cjs:watch": "rimraf lib && tsc -m commonjs --outDir lib --watch",
		"build:esm:watch": "rimraf lib-esm && tsc -m esnext --outDir lib-esm --watch",
		"build": "npm run clean && npm run generate-version && npm run build:esm && npm run build:cjs",
		"generate-version": "genversion src/Platform/version.ts --es6 --semi --source ../aws-amplify",
		"clean": "npm run clean:size && rimraf lib-esm lib dist",
		"clean:size": "rimraf dual-publish-tmp tmp*",
		"format": "echo \"Not implemented\"",
		"lint": "tslint 'src/**/*.ts' && npm run ts-coverage",
		"prepublishOnly": "npm run build",
		"ts-coverage": "typescript-coverage-report -p ./tsconfig.build.json -t 76.41"
	},
	"react-native": {
		"./lib/index": "./lib-esm/index.js",
		"./lib-esm/ClientDevice": "./lib-esm/ClientDevice/reactnative.js",
		"./lib-esm/RNComponents": "./lib-esm/RNComponents/reactnative.js",
		"./lib-esm/StorageHelper": "./lib-esm/StorageHelper/reactnative.js"
	},
	"repository": {
		"type": "git",
		"url": "https://github.com/aws-amplify/amplify-js.git"
	},
	"author": "Amazon Web Services",
	"license": "Apache-2.0",
	"bugs": {
		"url": "https://github.com/aws/aws-amplify/issues"
	},
	"homepage": "https://aws-amplify.github.io/",
	"devDependencies": {
		"@aws-sdk/client-cognito-identity": "3.6.1",
		"@aws-sdk/client-pinpoint": "3.186.1",
		"@react-native-async-storage/async-storage": "1.15.17",
		"find": "^0.2.7",
		"genversion": "^2.2.0",
		"prepend-file": "^1.3.1",
		"react-native": "^0.64.1",
		"typescript": "5.0.2"
	},
	"files": [
		"lib",
		"lib-esm",
		"src",
		"typings.d.ts"
	],
	"dependencies": {
		"@aws-crypto/sha256-js": "1.2.2",
		"@aws-sdk/client-cloudwatch-logs": "3.6.1",
		"@aws-sdk/types": "3.6.1",
		"@aws-sdk/util-hex-encoding": "3.6.1",
<<<<<<< HEAD
		"isomorphic-unfetch": "^3.0.0",
=======
		"react-native-url-polyfill": "^1.3.0",
>>>>>>> a4109506
		"tslib": "^1.8.0",
		"universal-cookie": "^4.0.4",
		"zen-observable-ts": "0.8.19"
	},
	"size-limit": [
		{
			"name": "Core (ServiceWorker)",
			"path": "./lib-esm/index.js",
			"import": "{ ServiceWorker }",
			"limit": "2.4 kB"
		},
		{
			"name": "Core (Hub)",
			"path": "./lib-esm/index.js",
			"import": "{ Hub }",
			"limit": "2.05 kB"
		},
		{
			"name": "Core (I18n)",
			"path": "./lib-esm/index.js",
			"import": "{ I18n }",
			"limit": "2.12 kB"
		},
		{
			"name": "Core (Logger)",
			"path": "./lib-esm/index.js",
			"import": "{ Logger }",
			"limit": "1.2 kB"
		},
		{
			"name": "Core (Credentials)",
			"path": "./lib-esm/index.js",
			"import": "{ Credentials }",
			"limit": "12 kB"
		},
		{
			"name": "Core (Signer)",
			"path": "./lib-esm/index.js",
			"import": "{ Signer }",
			"limit": "7.08 kB"
		},
		{
			"name": "Custom clients (fetch handler)",
			"path": "./lib-esm/clients/handlers/fetch.js",
			"import": "{ fetchTransferHandler }",
			"limit": "1.73 kB"
		},
		{
			"name": "Custom clients (unauthenticated handler)",
			"path": "./lib-esm/clients/handlers/unauthenticated.js",
			"import": "{ unauthenticatedHandler }",
			"limit": "2.75 kB"
		},
		{
			"name": "Custom clients (retry middleware)",
			"path": "./lib-esm/clients/middleware/retry/middleware.js",
			"import": "{ retryMiddleware }",
			"limit": "1.24 kB"
		},
		{
			"name": "Custom clients (signing middleware)",
			"path": "./lib-esm/clients/middleware/signing/middleware.js",
			"import": "{ signingMiddleware }",
			"limit": "6.77 kB"
		},
		{
			"name": "Custom clients (request signer)",
			"path": "./lib-esm/clients/middleware/signing/signer/signatureV4/index.js",
			"import": "{ signRequest }",
			"limit": "6.13 kB"
		},
		{
			"name": "Custom clients (url presigner)",
			"path": "./lib-esm/clients/middleware/signing/signer/signatureV4/index.js",
			"import": "{ presignUrl }",
			"limit": "6.25 kB"
		}
	],
	"jest": {
		"globals": {
			"ts-jest": {
				"diagnostics": false,
				"tsConfig": false
			}
		},
		"transform": {
			"^.+\\.(js|jsx|ts|tsx)$": "ts-jest"
		},
		"testRegex": "(/__tests__/.*|\\.(test|spec))\\.(tsx?|jsx?)$",
<<<<<<< HEAD
		"testPathIgnorePatterns": ["/testUtils/"],
=======
		"testPathIgnorePatterns": [
			"/testUtils/"
		],
>>>>>>> a4109506
		"moduleFileExtensions": [
			"ts",
			"tsx",
			"js",
			"json",
			"jsx"
		],
		"testEnvironment": "jsdom",
		"coverageThreshold": {
			"global": {
				"branches": 0,
				"functions": 0,
				"lines": 0,
				"statements": 0
			}
		},
		"testURL": "http://localhost/",
		"coveragePathIgnorePatterns": [
			"/node_modules/",
			"dist",
			"lib",
			"lib-esm"
		]
	}
}<|MERGE_RESOLUTION|>--- conflicted
+++ resolved
@@ -68,11 +68,8 @@
 		"@aws-sdk/client-cloudwatch-logs": "3.6.1",
 		"@aws-sdk/types": "3.6.1",
 		"@aws-sdk/util-hex-encoding": "3.6.1",
-<<<<<<< HEAD
 		"isomorphic-unfetch": "^3.0.0",
-=======
 		"react-native-url-polyfill": "^1.3.0",
->>>>>>> a4109506
 		"tslib": "^1.8.0",
 		"universal-cookie": "^4.0.4",
 		"zen-observable-ts": "0.8.19"
@@ -162,13 +159,9 @@
 			"^.+\\.(js|jsx|ts|tsx)$": "ts-jest"
 		},
 		"testRegex": "(/__tests__/.*|\\.(test|spec))\\.(tsx?|jsx?)$",
-<<<<<<< HEAD
-		"testPathIgnorePatterns": ["/testUtils/"],
-=======
 		"testPathIgnorePatterns": [
 			"/testUtils/"
 		],
->>>>>>> a4109506
 		"moduleFileExtensions": [
 			"ts",
 			"tsx",
