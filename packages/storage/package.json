{
  "name": "@aws-amplify/storage",
<<<<<<< HEAD
  "version": "1.0.21-unstable.0",
=======
  "version": "1.0.21",
>>>>>>> 78d0062b
  "description": "Storage category of aws-amplify",
  "main": "./lib/index.js",
  "module": "./lib/index.js",
  "typings": "./lib/index.d.ts",
  "publishConfig": {
    "access": "public"
  },
  "scripts": {
    "test": "tslint 'src/**/*.ts' && jest --coverage",
    "build-with-test": "npm run clean && npm test && tsc && webpack",
    "build": "npm run clean && tsc && webpack",
    "clean": "rimraf lib lib-esm dist",
    "format": "tsfmt --useTsfmt tsfmt.json -r src/**/*.ts",
    "lint": "tslint 'src/**/*.ts'"
  },
  "repository": {
    "type": "git",
    "url": "git+https://github.com/aws/aws-amplify.git"
  },
  "author": "Amazon Web Services",
  "license": "Apache-2.0",
  "bugs": {
    "url": "https://github.com/aws/aws-amplify/issues"
  },
  "homepage": "https://github.com/aws/aws-amplify#readme",
  "devDependencies": {
    "@types/jest": "^20.0.8",
    "@types/node": "^8.10.15",
    "awesome-typescript-loader": "^3.2.2",
    "babel-loader": "^7.1.2",
    "babel-preset-es2015": "^6.24.1",
    "babel-preset-react": "^6.24.1",
    "babel-preset-stage-2": "^6.24.1",
    "compression-webpack-plugin": "^1.1.3",
    "find": "^0.2.7",
    "jest": "^22.4.3",
    "json-loader": "^0.5.7",
    "prepend-file": "^1.3.1",
    "prettier": "^1.7.4",
    "rimraf": "^2.6.2",
    "source-map-loader": "^0.2.1",
    "ts-jest": "^22.0.0",
    "tslint": "^5.7.0",
    "tslint-config-airbnb": "^5.8.0",
    "typescript-formatter": "^6.0.0",
    "uglifyjs-webpack-plugin": "^0.4.6",
    "webpack": "^3.5.5"
  },
  "dependencies": {
    "@aws-amplify/core": "^1.0.19"
  },
  "jest": {
    "transform": {
      "^.+\\.(js|jsx|ts|tsx)$": "<rootDir>../../node_modules/ts-jest/preprocessor.js"
    },
    "testRegex": "(/__tests__/.*|\\.(test|spec))\\.(tsx?|jsx?)$",
    "moduleFileExtensions": [
      "ts",
      "tsx",
      "js",
      "json",
      "jsx"
    ],
    "testEnvironment": "jsdom",
    "testURL": "http://localhost/",
    "mapCoverage": true,
    "coverageThreshold": {
      "global": {
        "branches": 0,
        "functions": 0,
        "lines": 0,
        "statements": 0
      }
    },
    "coveragePathIgnorePatterns": [
      "/node_modules/"
    ]
  }
}<|MERGE_RESOLUTION|>--- conflicted
+++ resolved
@@ -1,10 +1,6 @@
 {
   "name": "@aws-amplify/storage",
-<<<<<<< HEAD
-  "version": "1.0.21-unstable.0",
-=======
   "version": "1.0.21",
->>>>>>> 78d0062b
   "description": "Storage category of aws-amplify",
   "main": "./lib/index.js",
   "module": "./lib/index.js",
