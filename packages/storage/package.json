--- conflicted
+++ resolved
@@ -60,11 +60,7 @@
       "name": "Storage (top-level class)",
       "path": "./lib-esm/index.js",
       "import": "{ Amplify, Storage }",
-<<<<<<< HEAD
       "limit": "85.07 kB"
-=======
-      "limit": "87.02 kB"
->>>>>>> 5d00b1fc
     }
   ],
   "jest": {
