--- conflicted
+++ resolved
@@ -1,10 +1,6 @@
 {
   "name": "aws-amplify-react-native",
-<<<<<<< HEAD
   "version": "1.0.0",
-=======
-  "version": "0.2.19-unstable.3",
->>>>>>> 3156b90d
   "description": "AWS Amplify is a JavaScript library for Frontend and mobile developers building cloud-enabled applications.",
   "main": "dist/index.js",
   "scripts": {
@@ -24,11 +20,7 @@
     "rimraf": "^2.6.2"
   },
   "dependencies": {
-<<<<<<< HEAD
     "aws-amplify": "^1.0.0",
-=======
-    "aws-amplify": "^0.4.8-unstable.3",
->>>>>>> 3156b90d
     "axios": "^0.17.1",
     "babel-preset-es2015": "^6.24.1"
   },
