--- conflicted
+++ resolved
@@ -1,10 +1,6 @@
 {
   "name": "@aws-amplify/auth",
-<<<<<<< HEAD
-  "version": "5.4.0",
-=======
   "version": "5.4.1",
->>>>>>> ae5f9744
   "description": "Auth category of aws-amplify",
   "main": "./lib/index.js",
   "module": "./lib-esm/index.js",
