--- conflicted
+++ resolved
@@ -264,130 +264,7 @@
 	}
 
 	public verifiedContact(user: CognitoUser | any) {
-<<<<<<< HEAD
-		const that = this;
-		return this.userAttributes(user).then(attributes => {
-			const attrs = that.attributesToObject(attributes);
-			const unverified = {};
-			const verified = {};
-			if (attrs['email']) {
-				if (attrs['email_verified']) {
-					verified['email'] = attrs['email'];
-				} else {
-					unverified['email'] = attrs['email'];
-				}
-			}
-			if (attrs['phone_number']) {
-				if (attrs['phone_number_verified']) {
-					verified['phone_number'] = attrs['phone_number'];
-				} else {
-					unverified['phone_number'] = attrs['phone_number'];
-				}
-			}
-			return {
-				verified,
-				unverified,
-			};
-		});
-	}
-
-	private isErrorWithMessage(err: any): err is { message: string } {
-		return (
-			typeof err === 'object' &&
-			Object.prototype.hasOwnProperty.call(err, 'message')
-		);
-	}
-
-	// Session revoked by another app
-	private isTokenRevokedError(
-		err: any
-	): err is { message: 'Access Token has been revoked' } {
-		return (
-			this.isErrorWithMessage(err) &&
-			err.message === 'Access Token has been revoked'
-		);
-	}
-
-	private isRefreshTokenRevokedError(
-		err: any
-	): err is { message: 'Refresh Token has been revoked' } {
-		return (
-			this.isErrorWithMessage(err) &&
-			err.message === 'Refresh Token has been revoked'
-		);
-	}
-
-	private isUserDisabledError(
-		err: any
-	): err is { message: 'User is disabled.' } {
-		return this.isErrorWithMessage(err) && err.message === 'User is disabled.';
-	}
-
-	private isUserDoesNotExistError(
-		err: any
-	): err is { message: 'User does not exist.' } {
-		return (
-			this.isErrorWithMessage(err) && err.message === 'User does not exist.'
-		);
-	}
-
-	private isRefreshTokenExpiredError(
-		err: any
-	): err is { message: 'Refresh Token has expired' } {
-		return (
-			this.isErrorWithMessage(err) &&
-			err.message === 'Refresh Token has expired'
-		);
-	}
-
-	private isPasswordResetRequiredError(
-		err: any
-	): err is { message: 'Password reset required for the user' } {
-		return (
-			this.isErrorWithMessage(err) &&
-			err.message === 'Password reset required for the user'
-		);
-	}
-
-	private isSignedInHostedUI() {
-		return (
-			this._oAuthHandler &&
-			this._storage.getItem('amplify-signin-with-hostedUI') === 'true'
-		);
-	}
-
-	private isSessionInvalid(err: any) {
-		return (
-			this.isUserDisabledError(err) ||
-			this.isUserDoesNotExistError(err) ||
-			this.isTokenRevokedError(err) ||
-			this.isRefreshTokenRevokedError(err) ||
-			this.isRefreshTokenExpiredError(err) ||
-			this.isPasswordResetRequiredError(err)
-		);
-	}
-
-	private async cleanUpInvalidSession(user: CognitoUser) {
-		user.signOut();
-		this.user = null;
-		try {
-			await this.cleanCachedItems(); // clean aws credentials
-		} catch (e) {
-			logger.debug('failed to clear cached items');
-		}
-		if (this.isSignedInHostedUI()) {
-			return new Promise((res, rej) => {
-				this.oAuthSignOutRedirect(() => {
-					res(undefined);
-					return;
-				}, rej);
-			});
-		} else {
-			dispatchAuthEvent('signOut', this.user, `A user has been signed out`);
-		}
-=======
 		return super.verifiedContact(user);
->>>>>>> a1664b47
 	}
 
 	/**
@@ -397,132 +274,7 @@
 	public currentUserPoolUser(
 		params?: CurrentUserOpts
 	): Promise<CognitoUser | any> {
-<<<<<<< HEAD
-		if (!this.userPool) {
-			return this.rejectNoUserPool();
-		}
-
-		return new Promise((res, rej) => {
-			this._storageSync
-				.then(async () => {
-					if (this.isOAuthInProgress()) {
-						logger.debug('OAuth signIn in progress, waiting for resolution...');
-
-						await new Promise(res => {
-							const timeoutId = setTimeout(() => {
-								logger.debug('OAuth signIn in progress timeout');
-
-								Hub.remove('auth', hostedUISignCallback);
-
-								res(undefined);
-							}, OAUTH_FLOW_MS_TIMEOUT);
-
-							Hub.listen('auth', hostedUISignCallback);
-
-							function hostedUISignCallback({ payload }) {
-								const { event } = payload;
-
-								if (
-									event === 'cognitoHostedUI' ||
-									event === 'cognitoHostedUI_failure'
-								) {
-									logger.debug(`OAuth signIn resolved: ${event}`);
-									clearTimeout(timeoutId);
-
-									Hub.remove('auth', hostedUISignCallback);
-
-									res(undefined);
-								}
-							}
-						});
-					}
-
-					const user = this.userPool.getCurrentUser();
-
-					if (!user) {
-						logger.debug('Failed to get user from user pool');
-						rej('No current user');
-						return;
-					}
-
-					// refresh the session if the session expired.
-					try {
-						const session = await this._userSession(user);
-
-						// get user data from Cognito
-						const bypassCache = params ? params.bypassCache : false;
-
-						if (bypassCache) {
-							await this.Credentials.clear();
-						}
-
-						const clientMetadata = this._config.clientMetadata;
-
-						// validate the token's scope first before calling this function
-						const { scope = '' } = session.getAccessToken().decodePayload();
-						if (scope.split(' ').includes(USER_ADMIN_SCOPE)) {
-							user.getUserData(
-								async (err, data) => {
-									if (err) {
-										logger.debug('getting user data failed', err);
-										if (this.isSessionInvalid(err)) {
-											try {
-												await this.cleanUpInvalidSession(user);
-											} catch (cleanUpError) {
-												rej(
-													new Error(
-														`Session is invalid due to: ${err.message} and failed to clean up invalid session: ${cleanUpError.message}`
-													)
-												);
-												return;
-											}
-											rej(err);
-										} else {
-											res(user);
-										}
-										return;
-									}
-									const preferredMFA = data.PreferredMfaSetting || 'NOMFA';
-									const attributeList = [];
-
-									for (let i = 0; i < data.UserAttributes.length; i++) {
-										const attribute = {
-											Name: data.UserAttributes[i].Name,
-											Value: data.UserAttributes[i].Value,
-										};
-										const userAttribute = new CognitoUserAttribute(attribute);
-										attributeList.push(userAttribute);
-									}
-
-									const attributes = this.attributesToObject(attributeList);
-									Object.assign(user, { attributes, preferredMFA });
-									return res(user);
-								},
-								{ bypassCache, clientMetadata }
-							);
-						} else {
-							logger.debug(
-								`Unable to get the user data because the ${USER_ADMIN_SCOPE} ` +
-									`is not in the scopes of the access token`
-							);
-							return res(user);
-						}
-					} catch (err) {
-						rej(err);
-					}
-				})
-				.catch(e => {
-					logger.debug('Failed to sync cache info into memory', e);
-					return rej(e);
-				});
-		});
-	}
-
-	private isOAuthInProgress(): boolean {
-		return this.oAuthFlowInProgress;
-=======
 		return super.currentUserPoolUser(params);
->>>>>>> a1664b47
 	}
 
 	/**
@@ -608,109 +360,7 @@
 		attr: string,
 		code: string
 	): Promise<string> {
-<<<<<<< HEAD
-		const that = this;
-		return that
-			.currentUserPoolUser()
-			.then(user => that.verifyUserAttributeSubmit(user, attr, code));
-	}
-
-	private async cognitoIdentitySignOut(
-		opts: SignOutOpts,
-		user: CognitoUser | any
-	) {
-		try {
-			await this._storageSync;
-		} catch (e) {
-			logger.debug('Failed to sync cache info into memory', e);
-			throw e;
-		}
-
-		const isSignedInHostedUI =
-			this._oAuthHandler &&
-			this._storage.getItem('amplify-signin-with-hostedUI') === 'true';
-
-		return new Promise((res, rej) => {
-			if (opts && opts.global) {
-				logger.debug('user global sign out', user);
-				// in order to use global signout
-				// we must validate the user as an authenticated user by using getSession
-				const clientMetadata = this._config.clientMetadata; // TODO: verify behavior if this is override during signIn
-
-				user.getSession(
-					async (err, result) => {
-						if (err) {
-							logger.debug('failed to get the user session', err);
-							if (this.isSessionInvalid(err)) {
-								try {
-									await this.cleanUpInvalidSession(user);
-								} catch (cleanUpError) {
-									rej(
-										new Error(
-											`Session is invalid due to: ${err.message} and failed to clean up invalid session: ${cleanUpError.message}`
-										)
-									);
-									return;
-								}
-							}
-							return rej(err);
-						}
-						user.globalSignOut({
-							onSuccess: data => {
-								logger.debug('global sign out success');
-								if (isSignedInHostedUI) {
-									this.oAuthSignOutRedirect(() => res(undefined), rej);
-								} else {
-									return res(undefined);
-								}
-							},
-							onFailure: err => {
-								logger.debug('global sign out failed', err);
-								return rej(err);
-							},
-						});
-					},
-					{ clientMetadata }
-				);
-			} else {
-				logger.debug('user sign out', user);
-				user.signOut(() => {
-					if (isSignedInHostedUI) {
-						this.oAuthSignOutRedirect(() => res(undefined), rej);
-					} else {
-						return res(undefined);
-					}
-				});
-			}
-		});
-	}
-
-	private oAuthSignOutRedirect(
-		resolve: () => void,
-		reject: (reason?: any) => void
-	) {
-		const { isBrowser } = browserOrNode();
-
-		if (isBrowser) {
-			this.oAuthSignOutRedirectOrReject(reject);
-		} else {
-			this.oAuthSignOutAndResolve(resolve);
-		}
-	}
-
-	private oAuthSignOutAndResolve(resolve: () => void) {
-		this._oAuthHandler.signOut();
-		resolve();
-	}
-
-	private oAuthSignOutRedirectOrReject(reject: (reason?: any) => void) {
-		this._oAuthHandler.signOut(); // this method redirects url
-
-		// App should be redirected to another url otherwise it will reject
-		setTimeout(() => reject(Error('Signout timeout fail')), 3000);
-=======
 		return super.verifyCurrentUserAttributeSubmit(attr, code);
->>>>>>> a1664b47
 	}
 
 	/**
@@ -747,48 +397,7 @@
 		username: string,
 		clientMetadata?: ClientMetaData
 	): Promise<any> {
-<<<<<<< HEAD
-		if (!this.userPool) {
-			return this.rejectNoUserPool();
-		}
-		if (!username) {
-			return this.rejectAuthError(AuthErrorTypes.EmptyUsername);
-		}
-
-		const user = this.createCognitoUser(username);
-		return new Promise((resolve, reject) => {
-			user.forgotPassword(
-				{
-					onSuccess: () => {
-						resolve(undefined);
-						return;
-					},
-					onFailure: err => {
-						logger.debug('forgot password failure', err);
-						dispatchAuthEvent(
-							'forgotPassword_failure',
-							err,
-							`${username} forgotPassword failed`
-						);
-						reject(err);
-						return;
-					},
-					inputVerificationCode: data => {
-						dispatchAuthEvent(
-							'forgotPassword',
-							user,
-							`${username} has initiated forgot password flow`
-						);
-						resolve(data);
-						return;
-					},
-				},
-				clientMetadata
-			);
-		});
-=======
 		return super.forgotPassword(username, clientMetadata);
->>>>>>> a1664b47
 	}
 
 	/**
