--- conflicted
+++ resolved
@@ -1,10 +1,6 @@
 {
   "name": "@aws-amplify/cache",
-<<<<<<< HEAD
-  "version": "1.2.0",
-=======
   "version": "2.1.5",
->>>>>>> 02ff9ef6
   "description": "Cache category of aws-amplify",
   "main": "./lib/index.js",
   "module": "./lib-esm/index.js",
@@ -39,11 +35,7 @@
   },
   "homepage": "https://aws-amplify.github.io/",
   "dependencies": {
-<<<<<<< HEAD
-    "@aws-amplify/core": "^1.3.0"
-=======
     "@aws-amplify/core": "^2.2.4"
->>>>>>> 02ff9ef6
   },
   "jest": {
     "globals": {
