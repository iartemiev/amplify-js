{
	"name": "@aws-amplify/api",
<<<<<<< HEAD
	"private": true,
	"version": "6.0.0",
=======
	"version": "5.4.1",
>>>>>>> a1664b47
	"description": "Api category of aws-amplify",
	"main": "./lib/index.js",
	"module": "./lib-esm/index.js",
	"typings": "./lib-esm/index.d.ts",
	"typesVersions": {
		"<3.8": {
			"lib-esm/index.d.ts": [
				"index.v37.d.ts"
			]
		}
	},
	"react-native": {
		"./lib/index": "./lib-esm/index.js"
	},
	"sideEffects": [
		"./lib/API.js",
		"./lib-esm/API.js"
	],
	"publishConfig": {
		"access": "public"
	},
	"scripts": {
		"test": "npm run lint && jest -w 1 --coverage",
		"test:size": "size-limit",
		"build-with-test": "npm test && npm run build",
		"build:cjs": "node ./build es5 && webpack && webpack --config ./webpack.config.dev.js",
		"build:esm": "node ./build es6",
		"build:cjs:watch": "node ./build es5 --watch",
		"build:esm:watch": "node ./build es6 --watch",
		"build": "npm run clean && npm run build:esm && npm run build:cjs",
		"clean": "npm run clean:size && rimraf lib-esm lib dist",
		"clean:size": "rimraf dual-publish-tmp tmp*",
		"format": "echo \"Not implemented\"",
		"lint": "tslint 'src/**/*.ts' && npm run ts-coverage",
		"ts-coverage": "typescript-coverage-report -p ./tsconfig.build.json -t 91.93"
	},
	"repository": {
		"type": "git",
		"url": "https://github.com/aws-amplify/amplify-js.git"
	},
	"author": "Amazon Web Services",
	"license": "Apache-2.0",
	"bugs": {
		"url": "https://github.com/aws/aws-amplify/issues"
	},
	"homepage": "https://aws-amplify.github.io/",
	"files": [
		"lib",
		"lib-esm",
		"src",
		"index.*.d.ts",
		"internals"
	],
	"dependencies": {
<<<<<<< HEAD
		"@aws-amplify/api-graphql": "4.0.0",
		"@aws-amplify/api-rest": "4.0.0",
		"tslib": "^2.5.0"
	},
	"peerDependencies": {
		"@aws-amplify/core": "^6.0.0"
	},
	"devDependencies": {
		"@aws-amplify/core": "6.0.0",
		"@types/zen-observable": "^0.8.0"
=======
		"@aws-amplify/api-graphql": "3.4.7",
		"@aws-amplify/api-rest": "3.5.1",
		"tslib": "^1.8.0"
>>>>>>> a1664b47
	},
	"size-limit": [
		{
			"name": "API (top-level class)",
			"path": "./lib-esm/index.js",
			"import": "{ Amplify, API }",
			"limit": "90.27 kB"
		}
	],
	"jest": {
		"globals": {
			"ts-jest": {
				"diagnostics": false,
				"tsConfig": {
					"lib": [
						"es5",
						"es2015",
						"dom",
						"esnext.asynciterable",
						"es2017.object"
					],
					"allowJs": true
				}
			}
		},
		"transform": {
			"^.+\\.(js|jsx|ts|tsx)$": "ts-jest"
		},
		"testRegex": "(/__tests__/.*|\\.(test|spec))\\.(tsx?|jsx?)$",
		"moduleFileExtensions": [
			"ts",
			"tsx",
			"js",
			"json",
			"jsx"
		],
		"testEnvironment": "jsdom",
		"testURL": "http://localhost/",
		"coverageThreshold": {
			"global": {
				"branches": 0,
				"functions": 0,
				"lines": 0,
				"statements": 0
			}
		},
		"coveragePathIgnorePatterns": [
			"/node_modules/",
			"dist",
			"lib",
			"lib-esm"
		]
	}
}<|MERGE_RESOLUTION|>--- conflicted
+++ resolved
@@ -1,11 +1,7 @@
 {
 	"name": "@aws-amplify/api",
-<<<<<<< HEAD
 	"private": true,
 	"version": "6.0.0",
-=======
-	"version": "5.4.1",
->>>>>>> a1664b47
 	"description": "Api category of aws-amplify",
 	"main": "./lib/index.js",
 	"module": "./lib-esm/index.js",
@@ -60,7 +56,6 @@
 		"internals"
 	],
 	"dependencies": {
-<<<<<<< HEAD
 		"@aws-amplify/api-graphql": "4.0.0",
 		"@aws-amplify/api-rest": "4.0.0",
 		"tslib": "^2.5.0"
@@ -71,11 +66,6 @@
 	"devDependencies": {
 		"@aws-amplify/core": "6.0.0",
 		"@types/zen-observable": "^0.8.0"
-=======
-		"@aws-amplify/api-graphql": "3.4.7",
-		"@aws-amplify/api-rest": "3.5.1",
-		"tslib": "^1.8.0"
->>>>>>> a1664b47
 	},
 	"size-limit": [
 		{
