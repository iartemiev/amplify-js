--- conflicted
+++ resolved
@@ -15,21 +15,14 @@
 } from '../src/types';
 import {
 	Comment,
-<<<<<<< HEAD
 	Metadata,
 	Model,
+	pause,
 	Post,
 	PostCustomPK as PostCustomPKType,
+	Profile,
 	testSchema,
-=======
-	Model,
-	Post,
-	Profile,
-	Metadata,
 	User,
-	testSchema,
-	pause,
->>>>>>> 9cca1148
 } from './helpers';
 
 let initSchema: typeof initSchemaType;
