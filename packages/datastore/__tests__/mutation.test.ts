const mockRestPost = jest.fn();
<<<<<<< HEAD
import { RestClient } from '@aws-amplify/api-rest';
=======
>>>>>>> 0729e683
import {
	MutationProcessor,
	safeJitteredBackoff,
} from '../src/sync/processors/mutation';
import {
	Model as ModelType,
	PostCustomPK as PostCustomPKType,
	PostCustomPKSort as PostCustomPKSortType,
	testSchema,
	internalTestSchema,
} from './helpers';
import {
	PersistentModelConstructor,
	InternalSchema,
	OpType,
} from '../src/types';
import { createMutationInstanceFromModelOperation } from '../src/sync/utils';
import { MutationEvent } from '../src/sync/';
import { Constants } from '@aws-amplify/core';
import { USER_AGENT_SUFFIX_DATASTORE } from '../src/util';

let syncClasses: any;
let modelInstanceCreator: any;
let Model: PersistentModelConstructor<ModelType>;
let PostCustomPK: PersistentModelConstructor<PostCustomPKType>;
let PostCustomPKSort: PersistentModelConstructor<PostCustomPKSortType>;
let axiosError;

beforeEach(() => {
	axiosError = timeoutError;
});

describe('Jittered backoff', () => {
	it('should progress exponentially until some limit', () => {
		const COUNT = 13;

		const backoffs = [...Array(COUNT)].map((v, i) =>
			safeJitteredBackoff(i)
		) as (number | boolean)[];

		const isExpectedValue = (value, attempt) => {
			const lowerLimit = 2 ** attempt * 100;
			const upperLimit = lowerLimit + 100;

			if (lowerLimit < 2 ** 12 * 100) {
				console.log(
					`attempt ${attempt} (${value}) should be between ${lowerLimit} and ${upperLimit} inclusively.`
				);
				return value >= lowerLimit && value <= upperLimit;
			} else {
				console.log(`attempt ${attempt} (${value}) should be false.`);
				return value === false;
			}
		};

		backoffs.forEach((value, attempt) => {
			expect(isExpectedValue(value, attempt)).toBe(true);
		});

		// we should be testing up to the edge. at least one backoff at the
		// end of the list must be false. (past the limit)
		expect(backoffs.pop()).toBe(false);
	});

	it('should retry forever on network errors', () => {
		const MAX_DELAY = 5 * 60 * 1000;
		const COUNT = 1000;

		const backoffs = [...Array(COUNT)].map((v, i) =>
			safeJitteredBackoff(i, [], new Error('Network Error'))
		) as (number | boolean)[];

		backoffs.forEach(v => {
			expect(v).toBeTruthy();
			expect(v).toBeLessThanOrEqual(MAX_DELAY);
		});
	});
});

describe('MutationProcessor', () => {
	let mutationProcessor: MutationProcessor;

	beforeAll(async () => {
		mutationProcessor = await instantiateMutationProcessor();
	});

	// Test for this PR: https://github.com/aws-amplify/amplify-js/pull/6542
	describe('100% Packet Loss Axios Error', () => {
		it('Should result in Network Error and get handled without breaking the Mutation Processor', async () => {
			const mutationProcessorSpy = jest.spyOn(mutationProcessor, 'resume');

			await mutationProcessor.resume();

			expect(mockRetry.mock.results).toHaveLength(1);

			await expect(mockRetry.mock.results[0].value).rejects.toEqual(
				new Error('Network Error')
			);

			expect(mutationProcessorSpy).toHaveBeenCalled();

			// MutationProcessor.resume exited successfully, i.e., did not throw
			await expect(mutationProcessorSpy.mock.results[0].value).resolves.toEqual(
				undefined
			);
		});
	});
	describe('createQueryVariables', () => {
		it('Should correctly generate delete mutation input for models with a custom PK', async () => {
			// custom PK @key(fields: ["postId"])
			const deletePost = new PostCustomPK({
				postId: '100',
				title: 'Title',
				dateCreated: new Date().toISOString(),
			});

			const { data } = await createMutationEvent(deletePost, OpType.DELETE);

			const [, { input }] = (mutationProcessor as any).createQueryVariables(
				'user',
				'PostCustomPK',
				'Delete',
				data,
				'{}'
			);

			expect(input.postId).toEqual('100');
			expect(input.id).toBeUndefined();
		});

		it('Should correctly generate delete mutation input for models with a custom PK - multi-field', async () => {
			// multi-key PK @key(fields: ["id", "postId"])
			const deletePost = new PostCustomPKSort({
				id: 'abcdef',
				postId: '100',
				title: 'Title',
			});

			const { data } = await createMutationEvent(deletePost, OpType.DELETE);

			const [, { input }] = (mutationProcessor as any).createQueryVariables(
				'user',
				'PostCustomPKSort',
				'Delete',
				data,
				'{}'
			);

			expect(input.id).toEqual('abcdef');
			expect(input.postId).toEqual('100');
		});
	});
	describe('Call to rest api', () => {
		it('Should send a user agent with the datastore suffix the rest api request', async () => {
			jest.spyOn(mutationProcessor, 'resume');
			await mutationProcessor.resume();

			expect(mockRestPost).toBeCalledWith(
				expect.anything(),
				expect.objectContaining({
					headers: expect.objectContaining({
						'x-amz-user-agent': `${Constants.userAgent}${USER_AGENT_SUFFIX_DATASTORE}`,
					}),
				})
			);
		});
	});
	describe('Call to rest api', () => {
		it('Should send a user agent with the datastore suffix the rest api request', async () => {
			jest.spyOn(mutationProcessor, 'resume');
			await mutationProcessor.resume();

			expect(mockRestPost).toBeCalledWith(
				expect.anything(),
				expect.objectContaining({
					headers: expect.objectContaining({
						'x-amz-user-agent': `${Constants.userAgent}${USER_AGENT_SUFFIX_DATASTORE}`,
					}),
				})
			);
		});
	});
	afterAll(() => {
		jest.restoreAllMocks();
	});
});

describe('error handler', () => {
	let mutationProcessor: MutationProcessor;
	const errorHandler = jest.fn();

	beforeEach(async () => {
		errorHandler.mockClear();
		mutationProcessor = await instantiateMutationProcessor({ errorHandler });
	});

	test('newly required field', async () => {
		axiosError = {
			message: "Variable 'name' has coerced Null value for NonNull type",
			name: 'Error',
			code: '',
			errorType: '',
		};
		await mutationProcessor.resume();
		expect(errorHandler).toHaveBeenCalledWith(
			expect.objectContaining({
				operation: 'Create',
				process: 'mutate',
				errorType: 'BadRecord',
			})
		);
	});

	test('connection timout', async () => {
		axiosError = {
			message: 'Connection failed: Connection Timeout',
			name: 'Error',
			code: '',
			errorType: '',
		};
		await mutationProcessor.resume();
		expect(errorHandler).toHaveBeenCalledWith(
			expect.objectContaining({
				operation: 'Create',
				process: 'mutate',
				errorType: 'Transient',
			})
		);
	});

	test('server error', async () => {
		axiosError = {
			message: 'Error: Request failed with status code 500',
			name: 'Error',
			code: '',
			errorType: '',
		};
		await mutationProcessor.resume();
		expect(errorHandler).toHaveBeenCalledWith(
			expect.objectContaining({
				operation: 'Create',
				process: 'mutate',
				errorType: 'Transient',
			})
		);
	});

	test('no auth decorator', async () => {
		axiosError = {
			message: 'Request failed with status code 401',
			name: 'Error',
			code: '',
			errorType: '',
		};
		await mutationProcessor.resume();
		expect(errorHandler).toHaveBeenCalledWith(
			expect.objectContaining({
				operation: 'Create',
				process: 'mutate',
				errorType: 'Unauthorized',
			})
		);
	});
});
// Mocking restClient.post to throw the error we expect
// when experiencing poor network conditions
jest.mock('@aws-amplify/api-rest', () => {
	return {
		...jest.requireActual('@aws-amplify/api-rest'),
		RestClient() {
			return {
				post: mockRestPost.mockImplementation(() => {
					return Promise.reject(axiosError);
				}),
				getCancellableToken: () => {},
				updateRequestToBeCancellable: () => {},
				isCancel: () => false,
			};
		},
	};
});

// Configuring the API category so that API.graphql can be used
// by the MutationProcessor
jest.mock('@aws-amplify/api', () => {
	const awsconfig = {
		aws_project_region: 'us-west-2',
		aws_appsync_graphqlEndpoint:
			'https://xxxxxxxxxxxxxxxxxxxxxx.appsync-api.us-west-2.amazonaws.com/graphql',
		aws_appsync_region: 'us-west-2',
		aws_appsync_authenticationType: 'API_KEY',
		aws_appsync_apiKey: 'da2-xxxxxxxxxxxxxxxxxxxxxx',
	};

	const { GraphQLAPIClass } = jest.requireActual('@aws-amplify/api-graphql');
	const graphqlInstance = new GraphQLAPIClass(null);
	graphqlInstance.configure(awsconfig);

	return {
		...jest.requireActual('@aws-amplify/api'),
		graphql: graphqlInstance.graphql.bind(graphqlInstance),
	};
});

// mocking jitteredBackoff to prevent it from retrying
// endlessly in the mutation processor and so that we can expect the thrown result in our test
// should throw a Network Error
let mockRetry;
jest.mock('@aws-amplify/core', () => {
	mockRetry = jest.fn().mockImplementation(async (fn, args) => {
		await fn(...args);
	});
	return {
		...jest.requireActual('@aws-amplify/core'),
		retry: mockRetry,
	};
});

// Mocking just enough dependencies for us to be able to
// instantiate a working MutationProcessor
// includes functional mocked outbox containing a single MutationEvent
async function instantiateMutationProcessor({
	errorHandler = () => null,
} = {}) {
	let schema: InternalSchema = internalTestSchema();

	jest.doMock('../src/sync/', () => ({
		SyncEngine: {
			getNamespace: () => schema.namespaces['sync'],
		},
	}));

	const { initSchema, DataStore } = require('../src/datastore/datastore');
	const classes = initSchema(testSchema());

	({ Model, PostCustomPK, PostCustomPKSort } = classes as {
		Model: PersistentModelConstructor<ModelType>;
		PostCustomPK: PersistentModelConstructor<PostCustomPKType>;
		PostCustomPKSort: PersistentModelConstructor<PostCustomPKSortType>;
	});

	const userClasses = {};
	userClasses['Model'] = Model;
	userClasses['PostCustomPK'] = PostCustomPK;
	userClasses['PostCustomPKSort'] = PostCustomPKSort;

	await DataStore.start();
	({ syncClasses } = require('../src/datastore/datastore'));
	({ modelInstanceCreator, schema } = (DataStore as any).storage.storage);

	const newModel = new Model({
		field1: 'Some value',
		dateCreated: new Date().toISOString(),
	});

	const newMutationEvent = createMutationEvent(newModel, OpType.INSERT);
	// mocking mutation queue with a single event
	const mutationQueue = [newMutationEvent];

	const outbox = {
		peek: () => {
			return mutationQueue[0];
		},
		dequeue: () => {
			mutationQueue.pop();
		},
	};

	const storage = {
		runExclusive: fn => fn(),
	};

	const mutationProcessor = new MutationProcessor(
		schema,
		storage as any,
		userClasses,
		outbox as any,
		modelInstanceCreator,
		{} as any,
		{
			aws_project_region: 'us-west-2',
			aws_appsync_graphqlEndpoint:
				'https://xxxxxxxxxxxxxxxxxxxxxx.appsync-api.us-west-2.amazonaws.com/graphql',
			aws_appsync_region: 'us-west-2',
			aws_appsync_authenticationType: 'API_KEY',
			aws_appsync_apiKey: 'da2-xxxxxxxxxxxxxxxxxxxxxx',
		},
		() => null,
		errorHandler,
		() => null as any,
		{} as any
	);

	(mutationProcessor as any).observer = true;

	return mutationProcessor;
}

// Creates MutationEvent instance that can be added to the outbox
async function createMutationEvent(model, opType): Promise<MutationEvent> {
	const MutationEventConstructor = syncClasses[
		'MutationEvent'
	] as PersistentModelConstructor<MutationEvent>;

	const modelConstructor = (Object.getPrototypeOf(model) as Object)
		.constructor as PersistentModelConstructor<any>;

	return createMutationInstanceFromModelOperation(
		undefined,
		undefined,
		opType,
		modelConstructor,
		model,
		{},
		MutationEventConstructor,
		modelInstanceCreator
	);
}

// expected error when experiencing 100% packet loss
const timeoutError = {
	message: 'timeout of 0ms exceeded',
	name: 'Error',
	stack:
		'Error: timeout of 0ms exceeded\n    at createError (http://localhost:8081/index.bundle?platform=ios&dev=true&minify=false:265622:17)\n    at EventTarget.handleTimeout (http://localhost:8081/index.bundle?platform=ios&dev=true&minify=false:265537:16)\n    at EventTarget.dispatchEvent (http://localhost:8081/index.bundle?platform=ios&dev=true&minify=false:32460:27)\n    at EventTarget.setReadyState (http://localhost:8081/index.bundle?platform=ios&dev=true&minify=false:31623:20)\n    at EventTarget.__didCompleteResponse (http://localhost:8081/index.bundle?platform=ios&dev=true&minify=false:31443:16)\n    at http://localhost:8081/index.bundle?platform=ios&dev=true&minify=false:31553:47\n    at RCTDeviceEventEmitter.emit (http://localhost:8081/index.bundle?platform=ios&dev=true&minify=false:7202:37)\n    at MessageQueue.__callFunction (http://localhost:8081/index.bundle?platform=ios&dev=true&minify=false:2813:31)\n    at http://localhost:8081/index.bundle?platform=ios&dev=true&minify=false:2545:17\n    at MessageQueue.__guard (http://localhost:8081/index.bundle?platform=ios&dev=true&minify=false:2767:13)',
	config: {
		url: 'https://xxxxxxxxxxxxxxxxxxxxxx.appsync-api.us-west-2.amazonaws.com/graphql',
		method: 'post',
		data: '{"query":"mutation operation($input: UpdatePostInput!, $condition: ModelPostConditionInput) {  updatePost(input: $input, condition: $condition) {    id    title    rating    status    _version    _lastChangedAt    _deleted    blog {      id      _deleted    }  }}","variables":{"input":{"id":"86e8f2c1-b002-4ff2-92a2-3dad37933477","status":"INACTIVE","_version":1},"condition":null}}',
		headers: {
			Accept: 'application/json, text/plain, */*',
			'Content-Type': 'application/json; charset=UTF-8',
			'User-Agent': 'aws-amplify/3.8.21 react-native',
			'X-Api-Key': 'da2-xxxxxxxxxxxxxxxxxxxxxx',
			'x-amz-user-agent': 'aws-amplify/3.8.21 react-native',
		},
		transformRequest: [null],
		transformResponse: [null],
		timeout: 0,
		responseType: 'json',
		xsrfCookieName: 'XSRF-TOKEN',
		xsrfHeaderName: 'X-XSRF-TOKEN',
		maxContentLength: -1,
		maxBodyLength: -1,
		cancelToken: {
			promise: {
				_U: 1,
				_V: 0,
				_W: null,
				_X: {
					onRejected: null,
					promise: {
						_U: 0,
						_V: 0,
						_W: null,
						_X: null,
					},
				},
			},
		},
		host: 'xxxxxxxxxxxxxxxxxxxxxx.appsync-api.us-west-2.amazonaws.com',
		path: '/graphql',
		signerServiceInfo: {
			service: 'appsync',
			region: 'us-west-2',
		},
	},
	code: 'ECONNABORTED',
};<|MERGE_RESOLUTION|>--- conflicted
+++ resolved
@@ -1,8 +1,4 @@
 const mockRestPost = jest.fn();
-<<<<<<< HEAD
-import { RestClient } from '@aws-amplify/api-rest';
-=======
->>>>>>> 0729e683
 import {
 	MutationProcessor,
 	safeJitteredBackoff,
