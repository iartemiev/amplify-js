--- conflicted
+++ resolved
@@ -1,11 +1,7 @@
 {
 	"name": "@aws-amplify/datastore",
-<<<<<<< HEAD
 	"version": "5.0.0",
 	"private": true,
-=======
-	"version": "4.7.1",
->>>>>>> a1664b47
 	"description": "AppSyncLocal support for aws-amplify",
 	"main": "./lib/index.js",
 	"module": "./lib-esm/index.js",
@@ -52,19 +48,11 @@
 		"ssr"
 	],
 	"dependencies": {
-<<<<<<< HEAD
 		"@aws-amplify/api": "6.0.0",
 		"@aws-amplify/auth": "6.0.0",
 		"@aws-amplify/pubsub": "6.0.0",
 		"amazon-cognito-identity-js": "6.4.0",
-=======
-		"@aws-amplify/api": "5.4.1",
-		"@aws-amplify/auth": "5.6.1",
-		"@aws-amplify/core": "5.8.1",
-		"@aws-amplify/pubsub": "5.5.1",
-		"amazon-cognito-identity-js": "6.3.2",
 		"buffer": "4.9.2",
->>>>>>> a1664b47
 		"idb": "5.0.6",
 		"immer": "9.0.6",
 		"ulid": "2.3.0",
