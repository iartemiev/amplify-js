import StorageClass from './Storage';
declare const Storage: StorageClass;
<<<<<<< HEAD
export default Storage;
=======
export default Storage;
export { StorageClass };
>>>>>>> 7cb61951
<|MERGE_RESOLUTION|>--- conflicted
+++ resolved
@@ -1,8 +1,4 @@
 import StorageClass from './Storage';
 declare const Storage: StorageClass;
-<<<<<<< HEAD
 export default Storage;
-=======
-export default Storage;
-export { StorageClass };
->>>>>>> 7cb61951
+export { StorageClass };