{
	"name": "aws-amplify",
	"version": "6.0.0",
	"description": "AWS Amplify is a JavaScript library for Frontend and mobile developers building cloud-enabled applications.",
	"main": "./lib/index.js",
	"module": "./lib-esm/index.js",
	"typings": "./lib-esm/index.d.ts",
	"react-native": "./lib-esm/index.js",
	"exports": {
		".": {
			"types": "./lib-esm/index.d.ts",
			"import": "./lib-esm/index.js",
			"require": "./lib/index.js"
		},
		"./utils": {
			"types": "./lib-esm/utils/index.d.ts",
			"import": "./lib-esm/utils/index.js",
			"require": "./lib/utils/index.js"
		},
		"./auth": {
			"types": "./lib-esm/auth/index.d.ts",
			"import": "./lib-esm/auth/index.js",
			"require": "./lib/auth/index.js"
		},
		"./api": {
			"types": "./lib-esm/api/index.d.ts",
			"import": "./lib-esm/api/index.js",
			"require": "./lib/api/index.js"
		},
		"./datastore": {
			"types": "./lib-esm/datastore/index.d.ts",
			"import": "./lib-esm/datastore/index.js",
			"require": "./lib/datastore/index.js"
		},
		"./auth/cognito": {
			"types": "./lib-esm/auth/cognito/index.d.ts",
			"import": "./lib-esm/auth/cognito/index.js",
			"require": "./lib/auth/cognito/index.js"
		},
		"./auth/cognito/server": {
			"types": "./lib-esm/auth/cognito/server/index.d.ts",
			"import": "./lib-esm/auth/cognito/server/index.js",
			"require": "./lib/auth/cognito/server/index.js"
		},
		"./auth/server": {
			"types": "./lib-esm/auth/server.d.ts",
			"import": "./lib-esm/auth/server.js",
			"require": "./lib/auth/server.js"
		},
		"./analytics": {
			"types": "./lib-esm/analytics/index.d.ts",
			"import": "./lib-esm/analytics/index.js",
			"require": "./lib/analytics/index.js"
		},
		"./analytics/pinpoint": {
			"types": "./lib-esm/analytics/pinpoint/index.d.ts",
			"import": "./lib-esm/analytics/pinpoint/index.js",
			"require": "./lib/analytics/pinpoint/index.js"
		},
		"./storage": {
			"types": "./lib-esm/storage/index.d.ts",
			"import": "./lib-esm/storage/index.js",
			"require": "./lib/storage/index.js"
		},
		"./storage/s3": {
			"types": "./lib-esm/storage/s3/index.d.ts",
			"import": "./lib-esm/storage/s3/index.js",
			"require": "./lib/storage/s3/index.js"
		},
		"./storage/server": {
			"types": "./lib-esm/storage/server.d.ts",
			"import": "./lib-esm/storage/server.js",
			"require": "./lib/storage/server.js"
		},
		"./storage/s3/server": {
			"types": "./lib-esm/storage/s3/server.d.ts",
			"import": "./lib-esm/storage/s3/server.js",
			"require": "./lib/storage/s3/server.js"
		},
		"./internals/adapter-core": {
			"types": "./lib-esm/adapterCore/index.d.ts",
			"import": "./lib-esm/adapterCore/index.js",
			"require": "./lib/adapterCore/index.js"
		},
		"./package.json": "./package.json"
	},
	"typesVersions": {
		">=4.0": {
			"*": [
				"./lib-esm/index.d.ts"
			],
			"api": [
				"./lib-esm/api/index.d.ts"
			],
			"utils": [
				"./lib-esm/utils/index.d.ts"
			],
			"auth": [
				"./lib-esm/auth/index.d.ts"
			],
			"auth/cognito": [
				"./lib-esm/auth/cognito/index.d.ts"
			],
			"auth/cognito/server": [
				"./lib-esm/auth/cognito/server/index.d.ts"
			],
			"auth/server": [
				"./lib-esm/auth/server.d.ts"
			],
			"analytics": [
				"./lib-esm/analytics/index.d.ts"
			],
			"analytics/pinpoint": [
				"./lib-esm/analytics/pinpoint/index.d.ts"
			],
			"storage": [
				"./lib-esm/storage/index.d.ts"
			],
			"storage/s3": [
				"./lib-esm/storage/s3/index.d.ts"
			],
			"storage/server": [
				"./lib-esm/storage/server.d.ts"
			],
			"storage/s3/server": [
				"./lib-esm/storage/s3/server.d.ts"
			],
			"internals/adapter-core": [
				"./lib-esm/adapterCore/index.d.ts"
			]
		}
	},
	"sideEffects": false,
	"scripts": {
		"test": "npm run lint && jest -w 1 --coverage",
		"test:size": "size-limit",
		"build-with-test": "npm run clean && npm test && tsc && webpack -p",
		"build:cjs": "rimraf lib && tsc -m commonjs --outDir lib && webpack && webpack --config ./webpack.config.dev.js",
		"build:esm": "rimraf lib-esm && tsc -m es6 --outDir lib-esm",
		"build:cjs:watch": "rimraf lib && tsc -m commonjs --outDir lib --watch",
		"build:esm:watch": "rimraf lib-esm && tsc -m es6 --outDir lib-esm --watch",
		"build": "npm run clean && npm run build:esm && npm run build:cjs",
		"clean": "rimraf lib-esm lib dist",
		"format": "echo \"Not implemented\"",
		"lint": "tslint 'src/**/*.ts' && npm run ts-coverage",
		"generate-docs-local": "typedoc --out docs src",
		"generate-docs-root": "typedoc --out ../../docs src",
		"ts-coverage": "typescript-coverage-report -p ./tsconfig.json -t 93.26"
	},
	"repository": {
		"type": "git",
		"url": "https://github.com/aws-amplify/amplify-js.git"
	},
	"author": "Amazon Web Services",
	"license": "Apache-2.0",
	"bugs": {
		"url": "https://github.com/aws-amplify/amplify-js/issues"
	},
	"homepage": "https://aws-amplify.github.io/",
	"files": [
		"lib",
		"lib-esm",
		"src",
		"analytics",
		"api",
		"auth",
		"internals",
		"storage",
		"datastore"
	],
	"dependencies": {
		"@aws-amplify/api": "6.0.0",
		"@aws-amplify/analytics": "7.0.0",
		"@aws-amplify/auth": "6.0.0",
		"@aws-amplify/core": "6.0.0",
		"@aws-amplify/storage": "6.0.0",
		"@aws-amplify/datastore": "5.0.0",
		"tslib": "^2.5.0"
	},
	"devDependencies": {
		"typescript": "5.0.2"
	},
	"size-limit": [
		{
			"name": "[Analytics] record (Pinpoint)",
			"path": "./lib-esm/analytics/index.js",
			"import": "{ record }",
			"limit": "20.49 kB"
		},
		{
			"name": "[API] class (AppSync)",
			"path": "./lib-esm/api/index.js",
			"import": "{ API }",
			"limit": "70.00 kB"
		},
		{
			"name": "[API] generateClient (AppSync)",
			"path": "./lib-esm/api/index.js",
			"import": "{ generateClient }",
			"limit": "70.00 kB"
		},
		{
			"name": "[Analytics] identifyUser (Pinpoint)",
			"path": "./lib-esm/analytics/index.js",
			"import": "{ identifyUser }",
			"limit": "18.68 kB"
		},
		{
			"name": "[Auth] signUp (Cognito)",
			"path": "./lib-esm/auth/index.js",
			"import": "{ signUp }",
			"limit": "10.92 kB"
		},
		{
			"name": "[Auth] resetPassword (Cognito)",
			"path": "./lib-esm/auth/index.js",
			"import": "{ resetPassword }",
			"limit": "10.72 kB"
		},
		{
			"name": "[Auth] confirmResetPassword (Cognito)",
			"path": "./lib-esm/auth/index.js",
			"import": "{ confirmResetPassword }",
			"limit": "10.47 kB"
		},
		{
			"name": "[Auth] signIn (Cognito)",
			"path": "./lib-esm/auth/index.js",
			"import": "{ signIn }",
			"limit": "27.00 kB"
		},
		{
			"name": "[Auth] resendSignUpCode (Cognito)",
			"path": "./lib-esm/auth/index.js",
			"import": "{ resendSignUpCode }",
			"limit": "10.51 kB"
		},
		{
			"name": "[Auth] confirmSignUp (Cognito)",
			"path": "./lib-esm/auth/index.js",
			"import": "{ confirmSignUp }",
			"limit": "10.71 kB"
		},
		{
			"name": "[Auth] confirmSignIn (Cognito)",
			"path": "./lib-esm/auth/index.js",
			"import": "{ confirmSignIn }",
			"limit": "16.35 kB"
		},
		{
			"name": "[Auth] updateMFAPreference (Cognito)",
			"path": "./lib-esm/auth/index.js",
			"import": "{ updateMFAPreference }",
			"limit": "9.59 kB"
		},
		{
			"name": "[Auth] fetchMFAPreference (Cognito)",
			"path": "./lib-esm/auth/index.js",
			"import": "{ fetchMFAPreference }",
			"limit": "9.56 kB"
		},
		{
			"name": "[Auth] verifyTOTPSetup (Cognito)",
			"path": "./lib-esm/auth/index.js",
			"import": "{ verifyTOTPSetup }",
			"limit": "10.52 kB"
		},
		{
			"name": "[Auth] updatePassword (Cognito)",
			"path": "./lib-esm/auth/index.js",
			"import": "{ updatePassword }",
			"limit": "10.5 kB"
		},
		{
			"name": "[Auth] setUpTOTP (Cognito)",
			"path": "./lib-esm/auth/index.js",
			"import": "{ setUpTOTP }",
			"limit": "10.91 kB"
		},
		{
			"name": "[Auth] updateUserAttributes (Cognito)",
			"path": "./lib-esm/auth/index.js",
			"import": "{ updateUserAttributes }",
			"limit": "10 kB"
		},
		{
			"name": "[Auth] getCurrentUser (Cognito)",
			"path": "./lib-esm/auth/index.js",
			"import": "{ getCurrentUser }",
			"limit": "4.65 kB"
		},
		{
			"name": "[Auth] confirmUserAttribute (Cognito)",
			"path": "./lib-esm/auth/index.js",
			"import": "{ confirmUserAttribute }",
			"limit": "10.50 kB"
		},
		{
			"name": "[Auth] signInWithRedirect (Cognito)",
			"path": "./lib-esm/auth/index.js",
			"import": "{ signInWithRedirect }",
<<<<<<< HEAD
			"limit": "20.07 kB"
=======
			"limit": "20.1 kB"
>>>>>>> 42c5fb32
		},
		{
			"name": "[Auth] fetchUserAttributes (Cognito)",
			"path": "./lib-esm/auth/index.js",
			"import": "{ fetchUserAttributes }",
			"limit": "9.58 kB"
		},
		{
			"name": "[Auth] Basic Auth Flow (Cognito)",
			"path": "./lib-esm/auth/index.js",
			"import": "{ signIn, signOut, fetchAuthSession }",
			"limit": "27.90 kB"
		},
		{
			"name": "[Auth] OAuth Auth Flow (Cognito)",
			"path": "./lib-esm/auth/index.js",
			"import": "{ signInWithRedirect, signOut, fetchAuthSession }",
			"limit": "20.50 kB"
		},
		{
			"name": "[Storage] copy (S3)",
			"path": "./lib-esm/storage/index.js",
			"import": "{ copy }",
			"limit": "16.80 kB"
		},
		{
			"name": "[Storage] downloadData (S3)",
			"path": "./lib-esm/storage/index.js",
			"import": "{ downloadData }",
			"limit": "17.60 kB"
		},
		{
			"name": "[Storage] getProperties (S3)",
			"path": "./lib-esm/storage/index.js",
			"import": "{ getProperties }",
			"limit": "16.90 kB"
		},
		{
			"name": "[Storage] getUrl (S3)",
			"path": "./lib-esm/storage/index.js",
			"import": "{ getUrl }",
			"limit": "18.30 kB"
		},
		{
			"name": "[Storage] list (S3)",
			"path": "./lib-esm/storage/index.js",
			"import": "{ list }",
			"limit": "17.4 kB"
		},
		{
			"name": "[Storage] remove (S3)",
			"path": "./lib-esm/storage/index.js",
			"import": "{ remove }",
			"limit": "16.70 kB"
		},
		{
			"name": "[Storage] uploadData (S3)",
			"path": "./lib-esm/storage/index.js",
			"import": "{ uploadData }",
			"limit": "23.3 kB"
		}
	],
	"jest": {
		"globals": {
			"ts-jest": {
				"diagnostics": false,
				"tsConfig": {
					"allowJs": true,
					"noEmitOnError": false
				}
			}
		},
		"transform": {
			"^.+\\.(js|jsx|ts|tsx)$": "ts-jest"
		},
		"testRegex": "(/__tests__/.*|\\.(test|spec))\\.(tsx?|jsx?)$",
		"moduleFileExtensions": [
			"ts",
			"tsx",
			"js",
			"json",
			"jsx"
		],
		"testEnvironment": "jsdom",
		"testURL": "http://localhost/",
		"coverageThreshold": {
			"global": {
				"branches": 0,
				"functions": 0,
				"lines": 0,
				"statements": 0
			}
		},
		"coveragePathIgnorePatterns": [
			"node_modules",
			"dist",
			"lib",
			"lib-esm"
		]
	}
}<|MERGE_RESOLUTION|>--- conflicted
+++ resolved
@@ -299,11 +299,7 @@
 			"name": "[Auth] signInWithRedirect (Cognito)",
 			"path": "./lib-esm/auth/index.js",
 			"import": "{ signInWithRedirect }",
-<<<<<<< HEAD
-			"limit": "20.07 kB"
-=======
 			"limit": "20.1 kB"
->>>>>>> 42c5fb32
 		},
 		{
 			"name": "[Auth] fetchUserAttributes (Cognito)",
