/*
 * Copyright 2017-2017 Amazon.com, Inc. or its affiliates. All Rights Reserved.
 *
 * Licensed under the Apache License, Version 2.0 (the "License"). You may not use this file except in compliance with
 * the License. A copy of the License is located at
 *
 *     http://aws.amazon.com/apache2.0/
 *
 * or in the "license" file accompanying this file. This file is distributed on an "AS IS" BASIS, WITHOUT WARRANTIES OR
 * CONDITIONS OF ANY KIND, either express or implied. See the License for the specific language governing permissions
 * and limitations under the License.
 */

import AnalyticsClass from './Analytics';
import { AnalyticsProvider } from './types';

import {
    ConsoleLogger as Logger,
    Hub,
    Linking,
    AppState
} from '../Common';
import Platform from '../Common/Platform';

const logger = new Logger('Analytics');

let _instance: AnalyticsClass = null;

if (!_instance) {
    logger.debug('Create Analytics Instance');
    _instance = new AnalyticsClass();
}

const Analytics = _instance;
export default Analytics;
<<<<<<< HEAD
export { AnalyticsProvider };
=======
export { AnalyticsClass };

// listen on app state change
const dispatchAppStateEvent = (event, data) => {
    Hub.dispatch('appState', { event, data }, 'AppState');
};

if (Platform.isReactNative) {
    AppState.addEventListener('change', (nextAppState) => {
        switch(nextAppState) {
            case 'active':
                dispatchAppStateEvent('active', {});
        }
    });
}
>>>>>>> 7cb61951


Analytics.onHubCapsule = (capsule) => {
    const { channel, payload, source } = capsule;
    logger.debug('on hub capsule ' + channel, payload);

    switch(channel) {
        case 'auth':
            authEvent(payload);
            break;
        case 'storage':
            storageEvent(payload);
            break;
        case 'analytics':
            analyticsEvent(payload);
            break;
        default:
            break;
    }
};

const storageEvent = (payload) => {
    const { attrs, metrics } = payload;
    if (!attrs) return;

    Analytics.record('Storage', attrs, metrics);
};

const authEvent = (payload) => {
    const { event } = payload;
    if (!event) { return; }

    switch(event) {
        case 'signIn':
            Analytics.record('_userauth.sign_in');
            break;
        case 'signUp':
            Analytics.record('_userauth.sign_up');
            break;
        case 'signOut':
            break;
        case 'signIn_failure':
            Analytics.record('_userauth.auth_fail');
            break;
    }
};

const analyticsEvent = (payload) => {
    const { eventType } = payload;
    if (!eventType) return;

     switch(eventType) {
         case 'session_start':
             Analytics.startSession();
             break;
     }
};

Hub.listen('auth', Analytics);
Hub.listen('storage', Analytics);
Hub.listen('analytics', Analytics);
Hub.dispatch('analytics', { eventType: 'session_start' }, 'Analytics');
<|MERGE_RESOLUTION|>--- conflicted
+++ resolved
@@ -1,116 +1,113 @@
-/*
- * Copyright 2017-2017 Amazon.com, Inc. or its affiliates. All Rights Reserved.
- *
- * Licensed under the Apache License, Version 2.0 (the "License"). You may not use this file except in compliance with
- * the License. A copy of the License is located at
- *
- *     http://aws.amazon.com/apache2.0/
- *
- * or in the "license" file accompanying this file. This file is distributed on an "AS IS" BASIS, WITHOUT WARRANTIES OR
- * CONDITIONS OF ANY KIND, either express or implied. See the License for the specific language governing permissions
- * and limitations under the License.
- */
-
-import AnalyticsClass from './Analytics';
-import { AnalyticsProvider } from './types';
-
-import {
-    ConsoleLogger as Logger,
-    Hub,
-    Linking,
-    AppState
-} from '../Common';
-import Platform from '../Common/Platform';
-
-const logger = new Logger('Analytics');
-
-let _instance: AnalyticsClass = null;
-
-if (!_instance) {
-    logger.debug('Create Analytics Instance');
-    _instance = new AnalyticsClass();
-}
-
-const Analytics = _instance;
-export default Analytics;
-<<<<<<< HEAD
-export { AnalyticsProvider };
-=======
-export { AnalyticsClass };
-
-// listen on app state change
-const dispatchAppStateEvent = (event, data) => {
-    Hub.dispatch('appState', { event, data }, 'AppState');
-};
-
-if (Platform.isReactNative) {
-    AppState.addEventListener('change', (nextAppState) => {
-        switch(nextAppState) {
-            case 'active':
-                dispatchAppStateEvent('active', {});
-        }
-    });
-}
->>>>>>> 7cb61951
-
-
-Analytics.onHubCapsule = (capsule) => {
-    const { channel, payload, source } = capsule;
-    logger.debug('on hub capsule ' + channel, payload);
-
-    switch(channel) {
-        case 'auth':
-            authEvent(payload);
-            break;
-        case 'storage':
-            storageEvent(payload);
-            break;
-        case 'analytics':
-            analyticsEvent(payload);
-            break;
-        default:
-            break;
-    }
-};
-
-const storageEvent = (payload) => {
-    const { attrs, metrics } = payload;
-    if (!attrs) return;
-
-    Analytics.record('Storage', attrs, metrics);
-};
-
-const authEvent = (payload) => {
-    const { event } = payload;
-    if (!event) { return; }
-
-    switch(event) {
-        case 'signIn':
-            Analytics.record('_userauth.sign_in');
-            break;
-        case 'signUp':
-            Analytics.record('_userauth.sign_up');
-            break;
-        case 'signOut':
-            break;
-        case 'signIn_failure':
-            Analytics.record('_userauth.auth_fail');
-            break;
-    }
-};
-
-const analyticsEvent = (payload) => {
-    const { eventType } = payload;
-    if (!eventType) return;
-
-     switch(eventType) {
-         case 'session_start':
-             Analytics.startSession();
-             break;
-     }
-};
-
-Hub.listen('auth', Analytics);
-Hub.listen('storage', Analytics);
-Hub.listen('analytics', Analytics);
-Hub.dispatch('analytics', { eventType: 'session_start' }, 'Analytics');
+/*
+ * Copyright 2017-2017 Amazon.com, Inc. or its affiliates. All Rights Reserved.
+ *
+ * Licensed under the Apache License, Version 2.0 (the "License"). You may not use this file except in compliance with
+ * the License. A copy of the License is located at
+ *
+ *     http://aws.amazon.com/apache2.0/
+ *
+ * or in the "license" file accompanying this file. This file is distributed on an "AS IS" BASIS, WITHOUT WARRANTIES OR
+ * CONDITIONS OF ANY KIND, either express or implied. See the License for the specific language governing permissions
+ * and limitations under the License.
+ */
+
+import AnalyticsClass from './Analytics';
+import { AnalyticsProvider } from './types';
+
+import {
+    ConsoleLogger as Logger,
+    Hub,
+    Linking,
+    AppState
+} from '../Common';
+import Platform from '../Common/Platform';
+
+const logger = new Logger('Analytics');
+
+let _instance: AnalyticsClass = null;
+
+if (!_instance) {
+    logger.debug('Create Analytics Instance');
+    _instance = new AnalyticsClass();
+}
+
+const Analytics = _instance;
+export default Analytics;
+export { AnalyticsProvider };
+export { AnalyticsClass };
+
+// listen on app state change
+const dispatchAppStateEvent = (event, data) => {
+    Hub.dispatch('appState', { event, data }, 'AppState');
+};
+
+if (Platform.isReactNative) {
+    AppState.addEventListener('change', (nextAppState) => {
+        switch(nextAppState) {
+            case 'active':
+                dispatchAppStateEvent('active', {});
+        }
+    });
+}
+
+
+Analytics.onHubCapsule = (capsule) => {
+    const { channel, payload, source } = capsule;
+    logger.debug('on hub capsule ' + channel, payload);
+
+    switch(channel) {
+        case 'auth':
+            authEvent(payload);
+            break;
+        case 'storage':
+            storageEvent(payload);
+            break;
+        case 'analytics':
+            analyticsEvent(payload);
+            break;
+        default:
+            break;
+    }
+};
+
+const storageEvent = (payload) => {
+    const { attrs, metrics } = payload;
+    if (!attrs) return;
+
+    Analytics.record('Storage', attrs, metrics);
+};
+
+const authEvent = (payload) => {
+    const { event } = payload;
+    if (!event) { return; }
+
+    switch(event) {
+        case 'signIn':
+            Analytics.record('_userauth.sign_in');
+            break;
+        case 'signUp':
+            Analytics.record('_userauth.sign_up');
+            break;
+        case 'signOut':
+            break;
+        case 'signIn_failure':
+            Analytics.record('_userauth.auth_fail');
+            break;
+    }
+};
+
+const analyticsEvent = (payload) => {
+    const { eventType } = payload;
+    if (!eventType) return;
+
+     switch(eventType) {
+         case 'session_start':
+             Analytics.startSession();
+             break;
+     }
+};
+
+Hub.listen('auth', Analytics);
+Hub.listen('storage', Analytics);
+Hub.listen('analytics', Analytics);
+Hub.dispatch('analytics', { eventType: 'session_start' }, 'Analytics');