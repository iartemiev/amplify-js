--- conflicted
+++ resolved
@@ -26,12 +26,9 @@
 export { FacebookOAuth, GoogleOAuth } from './OAuthHelper';
 export { default as Amplify } from './Amplify';
 export * from './RNComponents';
-<<<<<<< HEAD
 export { default as Credentials } from './Credentials';
-=======
 export { default as ServiceWorker } from './ServiceWorker';
 export { default as StorageHelper } from './StorageHelper';
->>>>>>> 95bc01d9
 
 import Platform from './Platform';
 export const Constants = {
