--- conflicted
+++ resolved
@@ -11,17 +11,10 @@
  * and limitations under the License.
  */
 
-<<<<<<< HEAD
-import Auth from './Auth';
-import Analytics, { AnalyticsProvider } from './Analytics';
-import Storage from './Storage';
-import API from './API';
-=======
+import Analytics, { AnalyticsClass, AnalyticsProvider } from './Analytics';
 import Auth, { AuthClass } from './Auth';
-import Analytics, { AnalyticsClass } from './Analytics';
 import Storage, { StorageClass } from './Storage';
 import API, { APIClass } from './API';
->>>>>>> 7cb61951
 import I18n from './I18n';
 import Cache from './Cache';
 import {
@@ -87,9 +80,5 @@
 
 Amplify.Logger = Logger;
 
-<<<<<<< HEAD
-export { Auth, Analytics, Storage, API, I18n, Logger, Hub, Cache, JS, ClientDevice, Signer, AnalyticsProvider };
-=======
 export { Auth, Analytics, Storage, API, I18n, Logger, Hub, Cache, JS, ClientDevice, Signer };
-export { AuthClass, AnalyticsClass, APIClass, StorageClass };
->>>>>>> 7cb61951
+export { AuthClass, AnalyticsClass, APIClass, StorageClass, AnalyticsProvider };