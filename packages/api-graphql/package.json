{
  "name": "@aws-amplify/api-graphql",
<<<<<<< HEAD
  "private": true,
  "version": "4.0.0",
=======
  "version": "3.4.7",
>>>>>>> a1664b47
  "description": "Api-graphql category of aws-amplify",
  "main": "./lib/index.js",
  "module": "./lib-esm/index.js",
  "typings": "./lib-esm/index.d.ts",
  "react-native": {
    "./lib/index": "./lib-esm/index.js"
  },
  "sideEffects": [
    "./lib/GraphQLAPI.js",
    "./lib-esm/GraphQLAPI.js"
  ],
  "publishConfig": {
    "access": "public"
  },
  "scripts": {
    "test": "npm run lint && jest --coverage",
    "test:size": "size-limit",
    "build-with-test": "npm test && npm run build",
    "build:cjs": "node ./build es5 && webpack && webpack --config ./webpack.config.dev.js",
    "build:esm": "node ./build es6",
    "build:cjs:watch": "node ./build es5 --watch",
    "build:esm:watch": "node ./build es6 --watch",
    "build": "npm run clean && npm run build:esm && npm run build:cjs",
    "clean": "npm run clean:size && rimraf lib-esm lib dist",
    "clean:size": "rimraf dual-publish-tmp tmp*",
    "format": "echo \"Not implemented\"",
    "lint": "tslint 'src/**/*.ts' && npm run ts-coverage",
    "ts-coverage": "typescript-coverage-report -p ./tsconfig.build.json -t 75.62"
  },
  "repository": {
    "type": "git",
    "url": "https://github.com/aws-amplify/amplify-js.git"
  },
  "author": "Amazon Web Services",
  "license": "Apache-2.0",
  "bugs": {
    "url": "https://github.com/aws/aws-amplify/issues"
  },
  "homepage": "https://aws-amplify.github.io/",
  "files": [
    "lib",
    "lib-esm",
    "src",
    "internals"
  ],
  "dependencies": {
<<<<<<< HEAD
    "@aws-amplify/api-rest": "4.0.0",
    "@aws-amplify/auth": "6.0.0",
    "@aws-amplify/pubsub": "6.0.0",
=======
    "@aws-amplify/api-rest": "3.5.1",
    "@aws-amplify/auth": "5.6.1",
    "@aws-amplify/cache": "5.1.7",
    "@aws-amplify/core": "5.8.1",
    "@aws-amplify/pubsub": "5.5.1",
>>>>>>> a1664b47
    "graphql": "15.8.0",
    "tslib": "^2.5.0",
    "uuid": "^3.2.1",
    "zen-observable-ts": "0.8.19"
  },
  "peerDependencies": {
    "@aws-amplify/core": "^6.0.0"
  },
  "devDependencies": {
    "@aws-amplify/core": "6.0.0",
    "@types/zen-observable": "^0.8.0"
  },
  "size-limit": [
    {
      "name": "API (GraphQL client)",
      "path": "./lib-esm/index.js",
      "import": "{ Amplify, GraphQLAPI }",
      "limit": "89.51 kB"
    }
  ],
  "jest": {
    "globals": {
      "ts-jest": {
        "diagnostics": false,
        "tsConfig": {
          "lib": [
            "es5",
            "es2015",
            "dom",
            "esnext.asynciterable",
            "es2017.object"
          ],
          "allowJs": true
        }
      }
    },
    "transform": {
      "^.+\\.(js|jsx|ts|tsx)$": "ts-jest"
    },
    "testRegex": "(/__tests__/.*|\\.(test|spec))\\.(tsx?|jsx?)$",
    "moduleFileExtensions": [
      "ts",
      "tsx",
      "js",
      "json",
      "jsx"
    ],
    "testEnvironment": "jsdom",
    "testURL": "http://localhost/",
    "coverageThreshold": {
      "global": {
        "branches": 0,
        "functions": 0,
        "lines": 0,
        "statements": 0
      }
    },
    "coveragePathIgnorePatterns": [
      "/node_modules/",
      "dist",
      "lib",
      "lib-esm"
    ]
  }
}<|MERGE_RESOLUTION|>--- conflicted
+++ resolved
@@ -1,11 +1,7 @@
 {
   "name": "@aws-amplify/api-graphql",
-<<<<<<< HEAD
   "private": true,
   "version": "4.0.0",
-=======
-  "version": "3.4.7",
->>>>>>> a1664b47
   "description": "Api-graphql category of aws-amplify",
   "main": "./lib/index.js",
   "module": "./lib-esm/index.js",
@@ -52,17 +48,9 @@
     "internals"
   ],
   "dependencies": {
-<<<<<<< HEAD
     "@aws-amplify/api-rest": "4.0.0",
     "@aws-amplify/auth": "6.0.0",
     "@aws-amplify/pubsub": "6.0.0",
-=======
-    "@aws-amplify/api-rest": "3.5.1",
-    "@aws-amplify/auth": "5.6.1",
-    "@aws-amplify/cache": "5.1.7",
-    "@aws-amplify/core": "5.8.1",
-    "@aws-amplify/pubsub": "5.5.1",
->>>>>>> a1664b47
     "graphql": "15.8.0",
     "tslib": "^2.5.0",
     "uuid": "^3.2.1",
