{
  "name": "@aws-amplify/api-graphql",
  "version": "1.0.1",
  "description": "Api-graphql category of aws-amplify",
  "main": "./lib/index.js",
  "module": "./lib-esm/index.js",
  "typings": "./lib-esm/index.d.ts",
  "react-native": {
    "./lib/index": "./lib-esm/index.js"
  },
  "sideEffects": false,
  "publishConfig": {
    "access": "public"
  },
  "scripts": {
    "test": "tslint 'src/**/*.ts' && jest --coverage",
    "build-with-test": "npm test && npm run build",
    "build:cjs": "node ./build es5 && webpack && webpack --config ./webpack.config.dev.js",
    "build:esm": "node ./build es6",
    "build": "npm run clean && npm run build:esm && npm run build:cjs",
    "clean": "rimraf lib-esm lib dist",
    "format": "echo \"Not implemented\"",
    "lint": "tslint 'src/**/*.ts'"
  },
  "repository": {
    "type": "git",
    "url": "https://github.com/aws-amplify/amplify-js.git"
  },
  "author": "Amazon Web Services",
  "license": "Apache-2.0",
  "bugs": {
    "url": "https://github.com/aws/aws-amplify/issues"
  },
  "homepage": "https://aws-amplify.github.io/",
  "devDependencies": {
    "@types/zen-observable": "^0.8.0"
  },
  "dependencies": {
<<<<<<< HEAD
    "@aws-amplify/auth": "^2.1.6",
    "@aws-amplify/cache": "^2.1.6",
    "@aws-amplify/core": "^2.2.5",
=======
>>>>>>> 4f3b285d
    "@aws-amplify/api-rest": "^1.0.0",
    "@aws-amplify/auth": "^3.0.0",
    "@aws-amplify/cache": "^3.0.0",
    "@aws-amplify/core": "^3.0.0",
    "graphql": "14.0.0",
    "uuid": "^3.2.1",
    "zen-observable-ts": "0.8.19"
  },
  "peerDependencies": {
    "@aws-amplify/pubsub": "^2.1.1"
  },
  "jest": {
    "globals": {
      "ts-jest": {
        "diagnostics": false,
        "tsConfig": {
          "lib": [
            "es5",
            "es2015",
            "dom",
            "esnext.asynciterable",
            "es2017.object"
          ],
          "allowJs": true
        }
      }
    },
    "transform": {
      "^.+\\.(js|jsx|ts|tsx)$": "ts-jest"
    },
    "testRegex": "(/__tests__/.*|\\.(test|spec))\\.(tsx?|jsx?)$",
    "moduleFileExtensions": [
      "ts",
      "tsx",
      "js",
      "json",
      "jsx"
    ],
    "testEnvironment": "jsdom",
    "testURL": "http://localhost/",
    "coverageThreshold": {
      "global": {
        "branches": 0,
        "functions": 0,
        "lines": 0,
        "statements": 0
      }
    },
    "coveragePathIgnorePatterns": [
      "/node_modules/"
    ]
  }
}<|MERGE_RESOLUTION|>--- conflicted
+++ resolved
@@ -36,12 +36,6 @@
     "@types/zen-observable": "^0.8.0"
   },
   "dependencies": {
-<<<<<<< HEAD
-    "@aws-amplify/auth": "^2.1.6",
-    "@aws-amplify/cache": "^2.1.6",
-    "@aws-amplify/core": "^2.2.5",
-=======
->>>>>>> 4f3b285d
     "@aws-amplify/api-rest": "^1.0.0",
     "@aws-amplify/auth": "^3.0.0",
     "@aws-amplify/cache": "^3.0.0",
