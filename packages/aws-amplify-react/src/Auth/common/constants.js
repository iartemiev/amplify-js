export const Constants = {
    AUTH_SOURCE_KEY: 'amplify-react-auth-source',
    AUTH0: 'auth0',
    GOOGLE: 'google',
    FACEBOOK: 'facebook',
    AMAZON: 'amazon',
<<<<<<< HEAD
    SIGN_IN_WITH_HOSTEDUI_KEY: 'amplify-react-signin-with-hostedUI'
};
=======
    SIGN_IN_WITH_HOSTEDUI_KEY: 'amplify-signin-with-hostedUI'
};
export default constants; 
>>>>>>> 47c7cfdd
<|MERGE_RESOLUTION|>--- conflicted
+++ resolved
@@ -4,11 +4,5 @@
     GOOGLE: 'google',
     FACEBOOK: 'facebook',
     AMAZON: 'amazon',
-<<<<<<< HEAD
-    SIGN_IN_WITH_HOSTEDUI_KEY: 'amplify-react-signin-with-hostedUI'
-};
-=======
     SIGN_IN_WITH_HOSTEDUI_KEY: 'amplify-signin-with-hostedUI'
-};
-export default constants; 
->>>>>>> 47c7cfdd
+};