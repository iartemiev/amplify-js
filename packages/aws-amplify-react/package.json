{
  "name": "aws-amplify-react",
  "version": "2.4.4",
  "description": "AWS Amplify is a JavaScript library for Frontend and mobile developers building cloud-enabled applications.",
<<<<<<< HEAD
  "main": "./index.js",
  "module": "./lib-esm/index.js",
  "typings": "./lib-esm/index.d.ts",
  "sideEffects": false,
=======
  "main": "dist/index.js",
  "types": "dist/index.d.ts",
>>>>>>> c28851a6
  "scripts": {
    "test": "tslint 'src/**/*.ts' && jest --coverage --updateSnapshot --maxWorkers 2",
    "build-with-test": "npm test && npm run build",
    "build:cjs": "node ./build es5 && webpack && webpack --config ./webpack.config.dev.js",
    "build:esm": "node ./build es6",
    "build": "npm run clean && npm run build:cjs && npm run build:esm",
    "clean": "rimraf lib-esm lib dist",
    "watch": "yarn run clean && babel src --presets babel-preset-react --out-dir dist --copy-files --watch",
    "cypress": "cypress run",
    "cypress:open": "cypress open",
    "format": "tsfmt --useTsfmt tsfmt.json -r src/**/*.ts",
    "lint": "tslint 'src/**/*.ts'"
  },
  "devDependencies": {
<<<<<<< HEAD
    "@types/enzyme": "^3.1.0",
    "@types/enzyme-adapter-react-16": "^1.0.3",
=======
    "@types/react": "^16.0.41",
    "@types/react-dom": "^16.0.11",
    "aws-amplify": "^1.1.36",
>>>>>>> c28851a6
    "enzyme": "^3.1.0",
    "enzyme-adapter-react-16": "^1.0.3",
    "enzyme-to-json": "^3.2.1",
    "react": "^16.0.0",
    "react-dom": "^16.0.0",
    "react-test-renderer": "^16.0.0"
  },
  "repository": {
    "type": "git",
    "url": "git+https://github.com/aws/aws-amplify.git"
  },
  "author": "Amazon Web Services",
  "license": "Apache-2.0",
  "jest": {
    "globals": {
      "ts-jest": {
        "diagnostics": false,
        "tsConfig": {
          "lib": [
            "es5",
            "es2015",
            "dom",
            "esnext.asynciterable",
            "es2017.object"
          ],
          "allowJs": true,
          "jsx": "react"
        }
      }
    },
    "transform": {
      "^.+\\.(js|jsx|ts|tsx)$": "ts-jest"
    },
    "testRegex": "(/__tests__/.*|(\\.|/)(test|spec))\\.(jsx?|tsx?)$",
    "moduleFileExtensions": [
      "ts",
      "tsx",
      "js",
      "jsx",
      "json",
      "node"
    ],
    "timers": "fake",
    "setupTestFrameworkScriptFile": "./test_Setup/enzymeSetup.ts",
    "snapshotSerializers": [
      "enzyme-to-json/serializer"
    ],
    "testEnvironment": "jsdom",
    "testURL": "http://localhost/",
    "coverageThreshold": {
      "global": {
        "branches": 70,
        "functions": 75,
        "lines": 75,
        "statements": 75
      }
    },
    "coveragePathIgnorePatterns": [
      "/node_modules/"
    ],
    "moduleNameMapper": {
      "\\.(css|less|scss|sass)$": "<rootDir>/__mocks__/styleMock.ts"
    }
  },
  "dependencies": {
    "qrcode.react": "^0.8.0",
    "regenerator-runtime": "^0.11.1"
  },
  "peerDependencies": {
    "@aws-amplify/analytics": "^1.0.20-unstable.0",
    "@aws-amplify/api": "^1.0.20-unstable.0",
    "@aws-amplify/auth": "^1.0.20-unstable.0",
    "@aws-amplify/core": "^1.0.20-unstable.0",
    "@aws-amplify/interactions": "^1.0.20-unstable.0",
    "@aws-amplify/storage": "^1.0.20-unstable.0",
    "@aws-amplify/ui": "^1.0.20-unstable.0",
    "@aws-amplify/xr": "^1.0.20-unstable.0"
  }
}<|MERGE_RESOLUTION|>--- conflicted
+++ resolved
@@ -2,15 +2,10 @@
   "name": "aws-amplify-react",
   "version": "2.4.4",
   "description": "AWS Amplify is a JavaScript library for Frontend and mobile developers building cloud-enabled applications.",
-<<<<<<< HEAD
   "main": "./index.js",
   "module": "./lib-esm/index.js",
   "typings": "./lib-esm/index.d.ts",
   "sideEffects": false,
-=======
-  "main": "dist/index.js",
-  "types": "dist/index.d.ts",
->>>>>>> c28851a6
   "scripts": {
     "test": "tslint 'src/**/*.ts' && jest --coverage --updateSnapshot --maxWorkers 2",
     "build-with-test": "npm test && npm run build",
@@ -25,14 +20,11 @@
     "lint": "tslint 'src/**/*.ts'"
   },
   "devDependencies": {
-<<<<<<< HEAD
     "@types/enzyme": "^3.1.0",
     "@types/enzyme-adapter-react-16": "^1.0.3",
-=======
     "@types/react": "^16.0.41",
     "@types/react-dom": "^16.0.11",
     "aws-amplify": "^1.1.36",
->>>>>>> c28851a6
     "enzyme": "^3.1.0",
     "enzyme-adapter-react-16": "^1.0.3",
     "enzyme-to-json": "^3.2.1",
