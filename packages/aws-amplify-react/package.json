--- conflicted
+++ resolved
@@ -5,14 +5,9 @@
   "main": "./index.js",
   "module": "./lib-esm/index.js",
   "typings": "./lib-esm/index.d.ts",
-<<<<<<< HEAD
   "sideEffects": false,
   "scripts": {
-    "test": "tslint 'src/**/*.ts' && jest --coverage --updateSnapshot --maxWorkers 2",
-=======
-  "scripts": {
     "test": "tslint 'src/**/*.ts' && jest -w 1 --coverage --updateSnapshot --maxWorkers 2",
->>>>>>> f37cff7a
     "build-with-test": "npm test && npm run build",
     "build:cjs": "node ./build es5 && webpack && webpack --config ./webpack.config.dev.js",
     "build:esm": "node ./build es6",
