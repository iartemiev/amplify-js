--- conflicted
+++ resolved
@@ -16,13 +16,7 @@
     "watch": "yarn run clean && babel src --presets babel-preset-react --out-dir dist --copy-files --watch",
     "cypress": "cypress run",
     "cypress:open": "cypress open",
-<<<<<<< HEAD
-    "build-with-test": "npm run clean && npm test && npm run build",
-    "clean": "rimraf dist",
-    "format": "echo \"Not implemented\"",
-=======
     "format": "tsfmt --useTsfmt tsfmt.json -r src/**/*.ts",
->>>>>>> f25d4c29
     "lint": "tslint 'src/**/*.ts'"
   },
   "devDependencies": {
